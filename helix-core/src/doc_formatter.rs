--- conflicted
+++ resolved
@@ -66,7 +66,6 @@
     pub line_idx: usize,
     /// Document char position at the start of the grapheme
     pub char_idx: usize,
-<<<<<<< HEAD
 }
 
 impl FormattedGrapheme<'_> {
@@ -91,32 +90,6 @@
     }
 }
 
-=======
-}
-
-impl FormattedGrapheme<'_> {
-    pub fn is_virtual(&self) -> bool {
-        self.source.is_virtual()
-    }
-
-    pub fn doc_chars(&self) -> usize {
-        self.source.doc_chars()
-    }
-
-    pub fn is_whitespace(&self) -> bool {
-        self.raw.is_whitespace()
-    }
-
-    pub fn width(&self) -> usize {
-        self.raw.width()
-    }
-
-    pub fn is_word_boundary(&self) -> bool {
-        self.raw.is_word_boundary()
-    }
-}
-
->>>>>>> 1b5295a3
 #[derive(Debug, Clone)]
 struct GraphemeWithSource<'a> {
     grapheme: Grapheme<'a>,
@@ -335,12 +308,6 @@
             self.annotations
                 .virtual_lines_at(self.char_pos, self.visual_pos, self.line_pos);
         self.visual_pos.col = indent_carry_over as usize;
-<<<<<<< HEAD
-        let virtual_lines =
-            self.annotations
-                .virtual_lines_at(self.char_pos, self.visual_pos.row, self.line_pos);
-=======
->>>>>>> 1b5295a3
         self.visual_pos.row += 1 + virtual_lines;
         let mut i = 0;
         let mut word_width = 0;
@@ -401,8 +368,6 @@
             let mut col = self.visual_pos.col + word_width;
             let char_pos = self.char_pos + word_chars;
             match col.cmp(&(self.text_fmt.viewport_width as usize)) {
-<<<<<<< HEAD
-=======
                 // The EOF char and newline chars are always selectable in helix. That means
                 // that wrapping happens "too-early" if a word fits a line perfectly. This
                 // is intentional so that all selectable graphemes are always visisble (and
@@ -413,35 +378,11 @@
                 //
                 // So we special case a word that ends exactly at line bounds and is followed
                 // by a newline/eof character here.
->>>>>>> 1b5295a3
                 Ordering::Equal
                     if self.text_fmt.soft_wrap_at_text_width
                         && self.peek_grapheme(col, char_pos).map_or(false, |grapheme| {
                             grapheme.is_newline() || grapheme.is_eof()
-<<<<<<< HEAD
-                        }) =>
-                {
-                    // The EOF char and newline chars are always selectable in helix.
-                    // That means that wrapping happens "too-early" if a word fits a line
-                    // perfectly. This is intentional so that all selectable graphemes are always
-                    // visisble (and therefore the cursor never dissapears). However if the user
-                    // manually set a lower softwrap width then this is underisable.
-                    // Just increasing the viewport-width by one doesn't work because if a line
-                    // is wrapped multiple times then some words may extend past the specified width.
-                    //
-                    // Instead for newline chars/EOF we simply only
-
-                    // if the word fits the screen width perfectly then we don't need to do anything
-                    // because trailing whitespaces are attechted to a word this can
-                    // * The word ends the EOF
-                    // *
-                    // if we allow line breaks to extend one past the end of the screen
-                    // (because we are using a manually configured text_width) or we are at the end of the file
-                    // then the word fits perfectly to the width and we don't need to wrap (or do anything)
-                }
-=======
                         }) => {}
->>>>>>> 1b5295a3
                 Ordering::Equal if word_width > self.text_fmt.max_wrap as usize => return,
                 Ordering::Greater if word_width > self.text_fmt.max_wrap as usize => {
                     self.peeked_grapheme = self.word_buf.pop();
@@ -454,13 +395,8 @@
                 Ordering::Less => (),
             }
 
-<<<<<<< HEAD
-            let Some(grapheme) = self.next_grapheme(col, char_pos) else{
-                return
-=======
             let Some(grapheme) = self.next_grapheme(col, char_pos) else {
                 return;
->>>>>>> 1b5295a3
             };
             word_chars += grapheme.doc_chars();
 
@@ -523,19 +459,11 @@
             self.annotations.process_virtual_text_anchors(&grapheme);
         }
         if grapheme.raw == Grapheme::Newline {
-<<<<<<< HEAD
-            let virtual_lines = self.annotations.virtual_lines_at(
-                self.char_pos,
-                self.visual_pos.row,
-                self.line_pos,
-            );
-=======
             // move to end of newline char
             self.visual_pos.col += 1;
             let virtual_lines =
                 self.annotations
                     .virtual_lines_at(self.char_pos, self.visual_pos, self.line_pos);
->>>>>>> 1b5295a3
             self.visual_pos.row += 1 + virtual_lines;
             self.visual_pos.col = 0;
             if !grapheme.is_virtual() {
