--- conflicted
+++ resolved
@@ -2,12 +2,8 @@
 use std::cmp::Ordering;
 use std::fmt::Debug;
 use std::ops::Range;
-<<<<<<< HEAD
 use std::ptr::NonNull;
 use crate::doc_formatter::{FormattedGrapheme, TextFormat};
-=======
-
->>>>>>> 88d455af
 use crate::syntax::Highlight;
 use crate::{softwrapped_dimensions, Tendril};
 
@@ -276,24 +272,6 @@
 
 /// Annotations that change that is displayed when the document is render.
 /// Also commonly called virtual text.
-<<<<<<< HEAD
-#[derive(Default)]
-pub struct TextAnnotations<'a> {
-    inline_annotations: Vec<Layer<'a, InlineAnnotation, Option<Highlight>>>,
-    overlays: Vec<Layer<'a, Overlay, Option<Highlight>>>,
-    line_annotations: Vec<(Cell<usize>, RawBox<dyn LineAnnotation + 'a>)>,
-}
-
-impl Debug for TextAnnotations<'_> {
-    fn fmt(&self, f: &mut std::fmt::Formatter<'_>) -> std::fmt::Result {
-        f.debug_struct("TextAnnotations")
-            .field("inline_annotations", &self.inline_annotations)
-            .field("overlays", &self.overlays)
-            .finish_non_exhaustive()
-    }
-}
-
-=======
 #[derive(Default, Debug, Clone)]
 pub struct TextAnnotations<'a> {
     inline_annotations: Vec<Layer<'a, InlineAnnotation, Option<Highlight>>>,
@@ -301,7 +279,6 @@
     line_annotations: Vec<Layer<'a, LineAnnotation, ()>>,
 }
 
->>>>>>> 88d455af
 impl<'a> TextAnnotations<'a> {
     /// Prepare the TextAnnotations for iteration starting at char_idx
     pub fn reset_pos(&self, char_idx: usize) {
@@ -369,14 +346,8 @@
     ///
     /// The line annotations **must be sorted** by their `char_idx`.
     /// Multiple line annotations with the same `char_idx` **are not allowed**.
-<<<<<<< HEAD
-    pub fn add_line_annotation(&mut self, layer: Box<dyn LineAnnotation + 'a>) -> &mut Self {
-        self.line_annotations
-            .push((Cell::new(usize::MAX), layer.into()));
-=======
     pub fn add_line_annotation(&mut self, layer: &'a [LineAnnotation]) -> &mut Self {
         self.line_annotations.push((layer, ()).into());
->>>>>>> 88d455af
         self
     }
 
