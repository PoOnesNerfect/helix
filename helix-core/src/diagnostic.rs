//! LSP diagnostic utility types.
<<<<<<< HEAD
use serde::de::Error;
use serde::{Deserialize, Deserializer, Serialize, Serializer};
=======
use std::fmt;

use serde::{Deserialize, Serialize};
>>>>>>> 41dec92b

/// Describes the severity level of a [`Diagnostic`].
#[derive(Debug, Clone, Copy, Eq, PartialEq, PartialOrd, Ord)]
pub enum Severity {
    Hint,
    Info,
    Warning,
    Error,
}

impl Serialize for Severity {
    fn serialize<S>(&self, serializer: S) -> Result<S::Ok, S::Error>
    where
        S: Serializer,
    {
        serializer.serialize_str(match *self {
            Severity::Hint => "hint",
            Severity::Info => "info",
            Severity::Warning => "warning",
            Severity::Error => "error",
        })
    }
}

impl<'de> Deserialize<'de> for Severity {
    fn deserialize<D>(deserializer: D) -> Result<Self, D::Error>
    where
        D: Deserializer<'de>,
    {
        let res = match String::deserialize(deserializer)?.as_str() {
            "hint" => Severity::Hint,
            "info" => Severity::Info,
            "warning" => Severity::Warning,
            "error" => Severity::Error,
            _ => {
                return Err(D::Error::custom(
                    "expected \"hint\", \"info\", \"warning\" or \"error\"",
                ))
            }
        };
        Ok(res)
    }
}
impl Default for Severity {
    fn default() -> Self {
        Self::Hint
    }
}

/// A range of `char`s within the text.
#[derive(Debug, Clone, Copy, PartialOrd, Ord, PartialEq, Eq)]
pub struct Range {
    pub start: usize,
    pub end: usize,
}

impl Range {
    pub fn contains(self, pos: usize) -> bool {
        (self.start..self.end).contains(&pos)
    }
}

#[derive(Debug, Eq, Hash, PartialEq, Clone, Deserialize, Serialize)]
pub enum NumberOrString {
    Number(i32),
    String(String),
}

#[derive(Debug, Clone)]
pub enum DiagnosticTag {
    Unnecessary,
    Deprecated,
}

/// Corresponds to [`lsp_types::Diagnostic`](https://docs.rs/lsp-types/0.94.0/lsp_types/struct.Diagnostic.html)
#[derive(Debug, Clone)]
pub struct Diagnostic {
    pub range: Range,
    // whether this diagnostic ends at the end of(or inside) a word
    pub ends_at_word: bool,
    pub starts_at_word: bool,
    pub zero_width: bool,
    pub line: usize,
    pub message: String,
    pub severity: Option<Severity>,
    pub code: Option<NumberOrString>,
    pub provider: DiagnosticProvider,
    pub tags: Vec<DiagnosticTag>,
    pub source: Option<String>,
    pub data: Option<serde_json::Value>,
}

<<<<<<< HEAD
impl Diagnostic {
    pub fn severity(&self) -> Severity {
        self.severity.unwrap_or(Severity::Warning)
=======
// TODO turn this into an enum + feature flag when lsp becomes optional
pub type DiagnosticProvider = LanguageServerId;

// while I would prefer having this in helix-lsp that necessitates a bunch of
// conversions I would rather not add. I think its fine since this just a very
// trivial newtype wrapper and we would need something similar once we define
// completions in core
slotmap::new_key_type! {
    pub struct LanguageServerId;
}

impl fmt::Display for LanguageServerId {
    fn fmt(&self, f: &mut fmt::Formatter<'_>) -> fmt::Result {
        write!(f, "{:?}", self.0)
>>>>>>> 41dec92b
    }
}<|MERGE_RESOLUTION|>--- conflicted
+++ resolved
@@ -1,12 +1,6 @@
 //! LSP diagnostic utility types.
-<<<<<<< HEAD
 use serde::de::Error;
 use serde::{Deserialize, Deserializer, Serialize, Serializer};
-=======
-use std::fmt;
-
-use serde::{Deserialize, Serialize};
->>>>>>> 41dec92b
 
 /// Describes the severity level of a [`Diagnostic`].
 #[derive(Debug, Clone, Copy, Eq, PartialEq, PartialOrd, Ord)]
@@ -99,11 +93,12 @@
     pub data: Option<serde_json::Value>,
 }
 
-<<<<<<< HEAD
 impl Diagnostic {
     pub fn severity(&self) -> Severity {
         self.severity.unwrap_or(Severity::Warning)
-=======
+    }
+}
+
 // TODO turn this into an enum + feature flag when lsp becomes optional
 pub type DiagnosticProvider = LanguageServerId;
 
@@ -118,6 +113,5 @@
 impl fmt::Display for LanguageServerId {
     fn fmt(&self, f: &mut fmt::Formatter<'_>) -> fmt::Result {
         write!(f, "{:?}", self.0)
->>>>>>> 41dec92b
     }
 }