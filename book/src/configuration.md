--- conflicted
+++ resolved
@@ -167,19 +167,6 @@
 
 All git related options are only enabled in a git repository.
 
-<<<<<<< HEAD
-| Key                 | Description                                                                                             | Default             |
-| ------------------- | ------------------------------------------------------------------------------------------------------- | ------------------- |
-| `hidden`            | Enables ignoring hidden files                                                                           | true                |
-| `follow-symlinks`   | Follow symlinks instead of ignoring them                                                                | true                |
-| `deduplicate-links` | Ignore symlinks that point at files already shown in the picker                                         | true                |
-| `parents`           | Enables reading ignore files from parent directories                                                    | true                |
-| `ignore`            | Enables reading `.ignore` files                                                                         | true                |
-| `git-ignore`        | Enables reading `.gitignore` files                                                                      | true                |
-| `git-global`        | Enables reading global `.gitignore`, whose path is specified in git's config: `core.excludefile` option | true                |
-| `git-exclude`       | Enables reading `.git/info/exclude` files                                                               | true                |
-| `max-depth`         | Set with an integer value for maximum depth to recurse                                                  | Defaults to `None`. |
-=======
 | Key | Description | Default |
 |--|--|---------|
 |`hidden` | Enables ignoring hidden files | `true`
@@ -191,7 +178,6 @@
 |`git-global` | Enables reading global `.gitignore`, whose path is specified in git's config: `core.excludesfile` option | `true`
 |`git-exclude` | Enables reading `.git/info/exclude` files | `true`
 |`max-depth` | Set with an integer value for maximum depth to recurse | Defaults to `None`.
->>>>>>> 87a720c3
 
 Ignore files can be placed locally as `.ignore` or put in your home directory as `~/.ignore`. They support the usual ignore and negative ignore (unignore) rules used in `.gitignore` files.
 
