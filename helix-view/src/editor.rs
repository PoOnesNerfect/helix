use crate::{
<<<<<<< HEAD
    align_view,
    annotations::diagnostics::InlineDiagnosticsConfig,
    document::{DocumentSavedEventFuture, DocumentSavedEventResult, Mode, SavePoint},
=======
    annotations::diagnostics::{DiagnosticFilter, InlineDiagnosticsConfig},
    document::{
        DocumentOpenError, DocumentSavedEventFuture, DocumentSavedEventResult, Mode, SavePoint,
    },
>>>>>>> 1b5295a3
    graphics::{CursorKind, Rect},
    handlers::Handlers,
    info::Info,
    input::KeyEvent,
    register::Registers,
    theme::{self, Theme},
    tree::{self, Tree},
    Document, DocumentId, View, ViewId,
};
use dap::StackFrame;
use helix_vcs::DiffProviderRegistry;

use futures_util::stream::select_all::SelectAll;
use futures_util::{future, StreamExt};
use helix_lsp::{Call, LanguageServerId};
use tokio_stream::wrappers::UnboundedReceiverStream;

use std::{
    borrow::Cow,
    cell::Cell,
    collections::{BTreeMap, HashMap, HashSet},
    fs,
    io::{self, stdin},
    num::NonZeroUsize,
    path::{Path, PathBuf},
    pin::Pin,
    sync::Arc,
};

use tokio::{
    sync::mpsc::{unbounded_channel, UnboundedReceiver, UnboundedSender},
    time::{sleep, Duration, Instant, Sleep},
};

use anyhow::{anyhow, bail, Error};

pub use helix_core::diagnostic::Severity;
use helix_core::{
    auto_pairs::AutoPairs,
    syntax::{self, AutoPairConfig, IndentationHeuristic, LanguageServerFeature, SoftWrap},
    Change, LineEnding, Position, Range, Selection, Uri, NATIVE_LINE_ENDING,
};
use helix_dap as dap;
use helix_lsp::lsp;
use helix_stdx::path::canonicalize;

use serde::{ser::SerializeMap, Deserialize, Deserializer, Serialize, Serializer};

use arc_swap::{
    access::{DynAccess, DynGuard},
    ArcSwap,
};

pub const DEFAULT_AUTO_SAVE_DELAY: u64 = 3000;

fn deserialize_duration_millis<'de, D>(deserializer: D) -> Result<Duration, D::Error>
where
    D: serde::Deserializer<'de>,
{
    let millis = u64::deserialize(deserializer)?;
    Ok(Duration::from_millis(millis))
}

fn serialize_duration_millis<S>(duration: &Duration, serializer: S) -> Result<S::Ok, S::Error>
where
    S: Serializer,
{
    serializer.serialize_u64(
        duration
            .as_millis()
            .try_into()
            .map_err(|_| serde::ser::Error::custom("duration value overflowed u64"))?,
    )
}

#[derive(Debug, Clone, PartialEq, Eq, Serialize, Deserialize)]
#[serde(rename_all = "kebab-case", default, deny_unknown_fields)]
pub struct GutterConfig {
    /// Gutter Layout
    pub layout: Vec<GutterType>,
    /// Options specific to the "line-numbers" gutter
    pub line_numbers: GutterLineNumbersConfig,
}

impl Default for GutterConfig {
    fn default() -> Self {
        Self {
            layout: vec![
                GutterType::Diagnostics,
                GutterType::Spacer,
                GutterType::LineNumbers,
                GutterType::Spacer,
                GutterType::Diff,
            ],
            line_numbers: GutterLineNumbersConfig::default(),
        }
    }
}

impl From<Vec<GutterType>> for GutterConfig {
    fn from(x: Vec<GutterType>) -> Self {
        GutterConfig {
            layout: x,
            ..Default::default()
        }
    }
}

fn deserialize_gutter_seq_or_struct<'de, D>(deserializer: D) -> Result<GutterConfig, D::Error>
where
    D: Deserializer<'de>,
{
    struct GutterVisitor;

    impl<'de> serde::de::Visitor<'de> for GutterVisitor {
        type Value = GutterConfig;

        fn expecting(&self, formatter: &mut std::fmt::Formatter) -> std::fmt::Result {
            write!(
                formatter,
                "an array of gutter names or a detailed gutter configuration"
            )
        }

        fn visit_seq<S>(self, mut seq: S) -> Result<Self::Value, S::Error>
        where
            S: serde::de::SeqAccess<'de>,
        {
            let mut gutters = Vec::new();
            while let Some(gutter) = seq.next_element::<String>()? {
                gutters.push(
                    gutter
                        .parse::<GutterType>()
                        .map_err(serde::de::Error::custom)?,
                )
            }

            Ok(gutters.into())
        }

        fn visit_map<M>(self, map: M) -> Result<Self::Value, M::Error>
        where
            M: serde::de::MapAccess<'de>,
        {
            let deserializer = serde::de::value::MapAccessDeserializer::new(map);
            Deserialize::deserialize(deserializer)
        }
    }

    deserializer.deserialize_any(GutterVisitor)
}

#[derive(Debug, Clone, Copy, PartialEq, Eq, Serialize, Deserialize)]
#[serde(rename_all = "kebab-case", default, deny_unknown_fields)]
pub struct GutterLineNumbersConfig {
    /// Minimum number of characters to use for line number gutter. Defaults to 3.
    pub min_width: usize,
}

impl Default for GutterLineNumbersConfig {
    fn default() -> Self {
        Self { min_width: 3 }
    }
}

#[derive(Debug, Clone, PartialEq, Eq, Serialize, Deserialize)]
#[serde(rename_all = "kebab-case", default, deny_unknown_fields)]
pub struct FilePickerConfig {
    /// IgnoreOptions
    /// Enables ignoring hidden files.
    /// Whether to hide hidden files in file picker and global search results. Defaults to true.
    pub hidden: bool,
    /// Enables following symlinks.
    /// Whether to follow symbolic links in file picker and file or directory completions. Defaults to true.
    pub follow_symlinks: bool,
    /// Hides symlinks that point into the current directory. Defaults to true.
    pub deduplicate_links: bool,
    /// Enables reading ignore files from parent directories. Defaults to true.
    pub parents: bool,
    /// Enables reading `.ignore` files.
    /// Whether to hide files listed in .ignore in file picker and global search results. Defaults to true.
    pub ignore: bool,
    /// Enables reading `.gitignore` files.
    /// Whether to hide files listed in .gitignore in file picker and global search results. Defaults to true.
    pub git_ignore: bool,
    /// Enables reading global .gitignore, whose path is specified in git's config: `core.excludefile` option.
    /// Whether to hide files listed in global .gitignore in file picker and global search results. Defaults to true.
    pub git_global: bool,
    /// Enables reading `.git/info/exclude` files.
    /// Whether to hide files listed in .git/info/exclude in file picker and global search results. Defaults to true.
    pub git_exclude: bool,
    /// WalkBuilder options
    /// Maximum Depth to recurse directories in file picker and global search. Defaults to `None`.
    pub max_depth: Option<usize>,
}

impl Default for FilePickerConfig {
    fn default() -> Self {
        Self {
            hidden: true,
            follow_symlinks: true,
            deduplicate_links: true,
            parents: true,
            ignore: true,
            git_ignore: true,
            git_global: true,
            git_exclude: true,
            max_depth: None,
        }
    }
}

fn serialize_alphabet<S>(alphabet: &[char], serializer: S) -> Result<S::Ok, S::Error>
where
    S: Serializer,
{
    let alphabet: String = alphabet.iter().collect();
    serializer.serialize_str(&alphabet)
}

fn deserialize_alphabet<'de, D>(deserializer: D) -> Result<Vec<char>, D::Error>
where
    D: Deserializer<'de>,
{
    use serde::de::Error;

    let str = String::deserialize(deserializer)?;
    let chars: Vec<_> = str.chars().collect();
    let unique_chars: HashSet<_> = chars.iter().copied().collect();
    if unique_chars.len() != chars.len() {
        return Err(<D::Error as Error>::custom(
            "jump-label-alphabet must contain unique characters",
        ));
    }
    Ok(chars)
}

#[derive(Debug, Clone, PartialEq, Eq, Serialize, Deserialize)]
#[serde(rename_all = "kebab-case", default, deny_unknown_fields)]
pub struct Config {
    /// Padding to keep between the edge of the screen and the cursor when scrolling. Defaults to 5.
    pub scrolloff: usize,
    /// Number of lines to scroll at once. Defaults to 3
    pub scroll_lines: isize,
    /// Mouse support. Defaults to true.
    pub mouse: bool,
    /// Shell to use for shell commands. Defaults to ["cmd", "/C"] on Windows and ["sh", "-c"] otherwise.
    pub shell: Vec<String>,
    /// Line number mode.
    pub line_number: LineNumber,
    /// Highlight the lines cursors are currently on. Defaults to false.
    pub cursorline: bool,
    /// Highlight the columns cursors are currently on. Defaults to false.
    pub cursorcolumn: bool,
    #[serde(deserialize_with = "deserialize_gutter_seq_or_struct")]
    pub gutters: GutterConfig,
    /// Middle click paste support. Defaults to true.
    pub middle_click_paste: bool,
    /// Automatic insertion of pairs to parentheses, brackets,
    /// etc. Optionally, this can be a list of 2-tuples to specify a
    /// global list of characters to pair. Defaults to true.
    pub auto_pairs: AutoPairConfig,
    /// Automatic auto-completion, automatically pop up without user trigger. Defaults to true.
    pub auto_completion: bool,
    /// Automatic formatting on save. Defaults to true.
    pub auto_format: bool,
    /// Automatic save on focus lost and/or after delay.
    /// Time delay in milliseconds since last edit after which auto save timer triggers.
    /// Time delay defaults to false with 3000ms delay. Focus lost defaults to false.
    #[serde(deserialize_with = "deserialize_auto_save")]
    pub auto_save: AutoSave,
    /// Set a global text_width
    pub text_width: usize,
    /// Time in milliseconds since last keypress before idle timers trigger.
    /// Used for various UI timeouts. Defaults to 250ms.
    #[serde(
        serialize_with = "serialize_duration_millis",
        deserialize_with = "deserialize_duration_millis"
    )]
    pub idle_timeout: Duration,
    /// Time in milliseconds after typing a word character before auto completions
    /// are shown, set to 5 for instant. Defaults to 250ms.
    #[serde(
        serialize_with = "serialize_duration_millis",
        deserialize_with = "deserialize_duration_millis"
    )]
    pub completion_timeout: Duration,
    /// Whether to insert the completion suggestion on hover. Defaults to true.
    pub preview_completion_insert: bool,
    pub completion_trigger_len: u8,
    /// Whether to instruct the LSP to replace the entire word when applying a completion
    /// or to only insert new text
    pub completion_replace: bool,
    /// Whether to display infoboxes. Defaults to true.
    pub auto_info: bool,
    pub file_picker: FilePickerConfig,
    /// Configuration of the statusline elements
    pub statusline: StatusLineConfig,
    /// Shape for cursor in each mode
    pub cursor_shape: CursorShapeConfig,
    /// Set to `true` to override automatic detection of terminal truecolor support in the event of a false negative. Defaults to `false`.
    pub true_color: bool,
    /// Set to `true` to override automatic detection of terminal undercurl support in the event of a false negative. Defaults to `false`.
    pub undercurl: bool,
    /// Search configuration.
    #[serde(default)]
    pub search: SearchConfig,
    pub lsp: LspConfig,
    pub terminal: Option<TerminalConfig>,
    /// Column numbers at which to draw the rulers. Defaults to `[]`, meaning no rulers.
    pub rulers: Vec<u16>,
    #[serde(default)]
    pub whitespace: WhitespaceConfig,
    /// Persistently display open buffers along the top
    pub bufferline: BufferLine,
    /// Vertical indent width guides.
    pub indent_guides: IndentGuidesConfig,
    /// Whether to color modes with different colors. Defaults to `false`.
    pub color_modes: bool,
    pub soft_wrap: SoftWrap,
    /// Workspace specific lsp ceiling dirs
    pub workspace_lsp_roots: Vec<PathBuf>,
    /// Which line ending to choose for new documents. Defaults to `native`. i.e. `crlf` on Windows, otherwise `lf`.
    pub default_line_ending: LineEndingConfig,
    /// Whether to automatically insert a trailing line-ending on write if missing. Defaults to `true`.
    pub insert_final_newline: bool,
    /// Enables smart tab
    pub smart_tab: Option<SmartTabConfig>,
    /// Draw border around popups.
    pub popup_border: PopupBorderConfig,
    /// Which indent heuristic to use when a new line is inserted
    #[serde(default)]
    pub indent_heuristic: IndentationHeuristic,
    /// labels characters used in jumpmode
    #[serde(
        serialize_with = "serialize_alphabet",
        deserialize_with = "deserialize_alphabet"
    )]
    pub jump_label_alphabet: Vec<char>,
    /// Display diagnostic below the line they occur.
    pub inline_diagnostics: InlineDiagnosticsConfig,
    pub end_of_line_diagnostics: DiagnosticFilter,
}

#[derive(Debug, Clone, PartialEq, Deserialize, Serialize, Eq, PartialOrd, Ord)]
#[serde(rename_all = "kebab-case", default)]
pub struct SmartTabConfig {
    pub enable: bool,
    pub supersede_menu: bool,
}

impl Default for SmartTabConfig {
    fn default() -> Self {
        SmartTabConfig {
            enable: true,
            supersede_menu: false,
        }
    }
}

#[derive(Debug, Default, Clone, PartialEq, Eq, Serialize, Deserialize)]
#[serde(default, rename_all = "kebab-case", deny_unknown_fields)]
pub struct TerminalConfig {
    pub command: String,
    #[serde(default)]
    #[serde(skip_serializing_if = "Vec::is_empty")]
    pub args: Vec<String>,
}

#[cfg(windows)]
pub fn get_terminal_provider() -> Option<TerminalConfig> {
    use helix_stdx::env::binary_exists;

    if binary_exists("wt") {
        return Some(TerminalConfig {
            command: "wt".to_string(),
            args: vec![
                "new-tab".to_string(),
                "--title".to_string(),
                "DEBUG".to_string(),
                "cmd".to_string(),
                "/C".to_string(),
            ],
        });
    }

    Some(TerminalConfig {
        command: "conhost".to_string(),
        args: vec!["cmd".to_string(), "/C".to_string()],
    })
}

#[cfg(not(any(windows, target_arch = "wasm32")))]
pub fn get_terminal_provider() -> Option<TerminalConfig> {
    use helix_stdx::env::{binary_exists, env_var_is_set};

    if env_var_is_set("TMUX") && binary_exists("tmux") {
        return Some(TerminalConfig {
            command: "tmux".to_string(),
            args: vec!["split-window".to_string()],
        });
    }

    if env_var_is_set("WEZTERM_UNIX_SOCKET") && binary_exists("wezterm") {
        return Some(TerminalConfig {
            command: "wezterm".to_string(),
            args: vec!["cli".to_string(), "split-pane".to_string()],
        });
    }

    None
}

#[derive(Debug, Clone, PartialEq, Eq, Serialize, Deserialize)]
#[serde(default, rename_all = "kebab-case", deny_unknown_fields)]
pub struct LspConfig {
    /// Enables LSP
    pub enable: bool,
    /// Display LSP progress messages below statusline
    pub display_messages: bool,
    /// Enable automatic pop up of signature help (parameter hints)
    pub auto_signature_help: bool,
    /// Display docs under signature help popup
    pub display_signature_help_docs: bool,
    /// Display inlay hints
    pub display_inlay_hints: bool,
    /// Whether to enable snippet support
    pub snippets: bool,
    /// Whether to include declaration in the goto reference query
    pub goto_reference_include_declaration: bool,
    /// Display diagnostic on the same line they occur automatically.
    /// Also called "error lens"-style diagnostics, in reference to the popular VSCode extension.
    pub inline_diagnostics: InlineDiagnosticsConfig,
    pub display_diagnostic_message: bool,
    pub copilot_auto: bool,
}

impl Default for LspConfig {
    fn default() -> Self {
        Self {
            enable: true,
            display_messages: false,
            auto_signature_help: true,
            display_signature_help_docs: true,
            display_inlay_hints: false,
            snippets: true,
            goto_reference_include_declaration: true,
            inline_diagnostics: InlineDiagnosticsConfig::default(),
            display_diagnostic_message: true,
            copilot_auto: true,
        }
    }
}

#[derive(Debug, Clone, PartialEq, Eq, Serialize, Deserialize)]
#[serde(rename_all = "kebab-case", default, deny_unknown_fields)]
pub struct SearchConfig {
    /// Smart case: Case insensitive searching unless pattern contains upper case characters. Defaults to true.
    pub smart_case: bool,
    /// Whether the search should wrap after depleting the matches. Default to true.
    pub wrap_around: bool,
}

#[derive(Debug, Clone, PartialEq, Eq, Serialize, Deserialize)]
#[serde(rename_all = "kebab-case", default, deny_unknown_fields)]
pub struct StatusLineConfig {
    pub left: Vec<StatusLineElement>,
    pub center: Vec<StatusLineElement>,
    pub right: Vec<StatusLineElement>,
    pub separator: String,
    pub mode: ModeConfig,
}

impl Default for StatusLineConfig {
    fn default() -> Self {
        use StatusLineElement as E;

        Self {
            left: vec![
                E::Mode,
                E::Spinner,
                E::FileName,
                E::ReadOnlyIndicator,
                E::FileModificationIndicator,
            ],
            center: vec![],
            right: vec![
                E::Diagnostics,
                E::Selections,
                E::Register,
                E::Position,
                E::FileEncoding,
            ],
            separator: String::from("│"),
            mode: ModeConfig::default(),
        }
    }
}

#[derive(Debug, Clone, PartialEq, Eq, Serialize, Deserialize)]
#[serde(rename_all = "kebab-case", default, deny_unknown_fields)]
pub struct ModeConfig {
    pub normal: String,
    pub insert: String,
    pub select: String,
}

impl Default for ModeConfig {
    fn default() -> Self {
        Self {
            normal: String::from("NOR"),
            insert: String::from("INS"),
            select: String::from("SEL"),
        }
    }
}

#[derive(Debug, Copy, Clone, PartialEq, Eq, Serialize, Deserialize)]
#[serde(rename_all = "kebab-case")]
pub enum StatusLineElement {
    /// The editor mode (Normal, Insert, Visual/Selection)
    Mode,

    /// The LSP activity spinner
    Spinner,

    /// The file basename (the leaf of the open file's path)
    FileBaseName,

    /// The relative file path
    FileName,

    /// The file absolute path
    FileAbsolutePath,

    // The file modification indicator
    FileModificationIndicator,

    /// An indicator that shows `"[readonly]"` when a file cannot be written
    ReadOnlyIndicator,

    /// The file encoding
    FileEncoding,

    /// The file line endings (CRLF or LF)
    FileLineEnding,

    /// The file type (language ID or "text")
    FileType,

    /// A summary of the number of errors and warnings
    Diagnostics,

    /// A summary of the number of errors and warnings on file and workspace
    WorkspaceDiagnostics,

    /// The number of selections (cursors)
    Selections,

    /// The number of characters currently in primary selection
    PrimarySelectionLength,

    /// The cursor position
    Position,

    /// The separator string
    Separator,

    /// The cursor position as a percent of the total file
    PositionPercentage,

    /// The total line numbers of the current file
    TotalLineNumbers,

    /// A single space
    Spacer,

    /// Current version control information
    VersionControl,

    /// Indicator for selected register
    Register,
}

// Cursor shape is read and used on every rendered frame and so needs
// to be fast. Therefore we avoid a hashmap and use an enum indexed array.
#[derive(Debug, Clone, PartialEq, Eq)]
pub struct CursorShapeConfig([CursorKind; 3]);

impl CursorShapeConfig {
    pub fn from_mode(&self, mode: Mode) -> CursorKind {
        self.get(mode as usize).copied().unwrap_or_default()
    }
}

impl<'de> Deserialize<'de> for CursorShapeConfig {
    fn deserialize<D>(deserializer: D) -> Result<Self, D::Error>
    where
        D: Deserializer<'de>,
    {
        let m = HashMap::<Mode, CursorKind>::deserialize(deserializer)?;
        let into_cursor = |mode: Mode| m.get(&mode).copied().unwrap_or_default();
        Ok(CursorShapeConfig([
            into_cursor(Mode::Normal),
            into_cursor(Mode::Select),
            into_cursor(Mode::Insert),
        ]))
    }
}

impl Serialize for CursorShapeConfig {
    fn serialize<S>(&self, serializer: S) -> Result<S::Ok, S::Error>
    where
        S: serde::Serializer,
    {
        let mut map = serializer.serialize_map(Some(self.len()))?;
        let modes = [Mode::Normal, Mode::Select, Mode::Insert];
        for mode in modes {
            map.serialize_entry(&mode, &self.from_mode(mode))?;
        }
        map.end()
    }
}

impl std::ops::Deref for CursorShapeConfig {
    type Target = [CursorKind; 3];

    fn deref(&self) -> &Self::Target {
        &self.0
    }
}

impl Default for CursorShapeConfig {
    fn default() -> Self {
        Self([CursorKind::Block; 3])
    }
}

/// bufferline render modes
#[derive(Debug, Default, Clone, PartialEq, Eq, Serialize, Deserialize)]
#[serde(rename_all = "kebab-case")]
pub enum BufferLine {
    /// Don't render bufferline
    #[default]
    Never,
    /// Always render
    Always,
    /// Only if multiple buffers are open
    Multiple,
}

#[derive(Debug, Copy, Clone, PartialEq, Eq, Serialize, Deserialize)]
#[serde(rename_all = "kebab-case")]
pub enum LineNumber {
    /// Show absolute line number
    Absolute,

    /// If focused and in normal/select mode, show relative line number to the primary cursor.
    /// If unfocused or in insert mode, show absolute line number.
    Relative,
}

impl std::str::FromStr for LineNumber {
    type Err = anyhow::Error;

    fn from_str(s: &str) -> Result<Self, Self::Err> {
        match s.to_lowercase().as_str() {
            "absolute" | "abs" => Ok(Self::Absolute),
            "relative" | "rel" => Ok(Self::Relative),
            _ => anyhow::bail!("Line number can only be `absolute` or `relative`."),
        }
    }
}

#[derive(Debug, Copy, Clone, PartialEq, Eq, Serialize, Deserialize)]
#[serde(rename_all = "kebab-case")]
pub enum GutterType {
    /// Show diagnostics and other features like breakpoints
    Diagnostics,
    /// Show line numbers
    LineNumbers,
    /// Show one blank space
    Spacer,
    /// Highlight local changes
    Diff,
}

impl std::str::FromStr for GutterType {
    type Err = anyhow::Error;

    fn from_str(s: &str) -> Result<Self, Self::Err> {
        match s.to_lowercase().as_str() {
            "diagnostics" => Ok(Self::Diagnostics),
            "spacer" => Ok(Self::Spacer),
            "line-numbers" => Ok(Self::LineNumbers),
            "diff" => Ok(Self::Diff),
            _ => anyhow::bail!(
                "Gutter type can only be `diagnostics`, `spacer`, `line-numbers` or `diff`."
            ),
        }
    }
}

#[derive(Debug, Clone, PartialEq, Eq, Serialize, Deserialize)]
#[serde(default)]
pub struct WhitespaceConfig {
    pub render: WhitespaceRender,
    pub characters: WhitespaceCharacters,
}

impl Default for WhitespaceConfig {
    fn default() -> Self {
        Self {
            render: WhitespaceRender::Basic(WhitespaceRenderValue::None),
            characters: WhitespaceCharacters::default(),
        }
    }
}

#[derive(Debug, Copy, Clone, PartialEq, Eq, Serialize, Deserialize)]
#[serde(untagged, rename_all = "kebab-case")]
pub enum WhitespaceRender {
    Basic(WhitespaceRenderValue),
    Specific {
        default: Option<WhitespaceRenderValue>,
        space: Option<WhitespaceRenderValue>,
        nbsp: Option<WhitespaceRenderValue>,
        nnbsp: Option<WhitespaceRenderValue>,
        tab: Option<WhitespaceRenderValue>,
        newline: Option<WhitespaceRenderValue>,
    },
}

#[derive(Debug, Copy, Clone, PartialEq, Eq, Serialize, Deserialize)]
#[serde(rename_all = "kebab-case")]
pub enum WhitespaceRenderValue {
    None,
    // TODO
    // Selection,
    All,
}

impl WhitespaceRender {
    pub fn space(&self) -> WhitespaceRenderValue {
        match *self {
            Self::Basic(val) => val,
            Self::Specific { default, space, .. } => {
                space.or(default).unwrap_or(WhitespaceRenderValue::None)
            }
        }
    }
    pub fn nbsp(&self) -> WhitespaceRenderValue {
        match *self {
            Self::Basic(val) => val,
            Self::Specific { default, nbsp, .. } => {
                nbsp.or(default).unwrap_or(WhitespaceRenderValue::None)
            }
        }
    }
    pub fn nnbsp(&self) -> WhitespaceRenderValue {
        match *self {
            Self::Basic(val) => val,
            Self::Specific { default, nnbsp, .. } => {
                nnbsp.or(default).unwrap_or(WhitespaceRenderValue::None)
            }
        }
    }
    pub fn tab(&self) -> WhitespaceRenderValue {
        match *self {
            Self::Basic(val) => val,
            Self::Specific { default, tab, .. } => {
                tab.or(default).unwrap_or(WhitespaceRenderValue::None)
            }
        }
    }
    pub fn newline(&self) -> WhitespaceRenderValue {
        match *self {
            Self::Basic(val) => val,
            Self::Specific {
                default, newline, ..
            } => newline.or(default).unwrap_or(WhitespaceRenderValue::None),
        }
    }
}

#[derive(Debug, Default, Clone, PartialEq, Eq, Deserialize, Serialize)]
#[serde(rename_all = "kebab-case")]
pub struct AutoSave {
    /// Auto save after a delay in milliseconds. Defaults to disabled.
    #[serde(default)]
    pub after_delay: AutoSaveAfterDelay,
    /// Auto save on focus lost. Defaults to false.
    #[serde(default)]
    pub focus_lost: bool,
}

#[derive(Debug, Clone, PartialEq, Eq, Deserialize, Serialize)]
#[serde(deny_unknown_fields)]
pub struct AutoSaveAfterDelay {
    #[serde(default)]
    /// Enable auto save after delay. Defaults to false.
    pub enable: bool,
    #[serde(default = "default_auto_save_delay")]
    /// Time delay in milliseconds. Defaults to [DEFAULT_AUTO_SAVE_DELAY].
    pub timeout: u64,
}

impl Default for AutoSaveAfterDelay {
    fn default() -> Self {
        Self {
            enable: false,
            timeout: DEFAULT_AUTO_SAVE_DELAY,
        }
    }
}

fn default_auto_save_delay() -> u64 {
    DEFAULT_AUTO_SAVE_DELAY
}

fn deserialize_auto_save<'de, D>(deserializer: D) -> Result<AutoSave, D::Error>
where
    D: serde::Deserializer<'de>,
{
    #[derive(Deserialize, Serialize)]
    #[serde(untagged, deny_unknown_fields, rename_all = "kebab-case")]
    enum AutoSaveToml {
        EnableFocusLost(bool),
        AutoSave(AutoSave),
    }

    match AutoSaveToml::deserialize(deserializer)? {
        AutoSaveToml::EnableFocusLost(focus_lost) => Ok(AutoSave {
            focus_lost,
            ..Default::default()
        }),
        AutoSaveToml::AutoSave(auto_save) => Ok(auto_save),
    }
}

#[derive(Debug, Clone, PartialEq, Eq, Serialize, Deserialize)]
#[serde(default)]
pub struct WhitespaceCharacters {
    pub space: char,
    pub nbsp: char,
    pub nnbsp: char,
    pub tab: char,
    pub tabpad: char,
    pub newline: char,
}

impl Default for WhitespaceCharacters {
    fn default() -> Self {
        Self {
            space: '·',   // U+00B7
            nbsp: '⍽',    // U+237D
            nnbsp: '␣',   // U+2423
            tab: '→',     // U+2192
            newline: '⏎', // U+23CE
            tabpad: ' ',
        }
    }
}

#[derive(Debug, Clone, PartialEq, Eq, Serialize, Deserialize)]
#[serde(default, rename_all = "kebab-case")]
pub struct IndentGuidesConfig {
    pub render: bool,
    pub character: char,
    pub skip_levels: u8,
}

impl Default for IndentGuidesConfig {
    fn default() -> Self {
        Self {
            skip_levels: 0,
            render: false,
            character: '│',
        }
    }
}

/// Line ending configuration.
#[derive(Default, Debug, Copy, Clone, PartialEq, Eq, Serialize, Deserialize)]
#[serde(rename_all = "lowercase")]
pub enum LineEndingConfig {
    /// The platform's native line ending.
    ///
    /// `crlf` on Windows, otherwise `lf`.
    #[default]
    Native,
    /// Line feed.
    LF,
    /// Carriage return followed by line feed.
    Crlf,
    /// Form feed.
    #[cfg(feature = "unicode-lines")]
    FF,
    /// Carriage return.
    #[cfg(feature = "unicode-lines")]
    CR,
    /// Next line.
    #[cfg(feature = "unicode-lines")]
    Nel,
}

impl From<LineEndingConfig> for LineEnding {
    fn from(line_ending: LineEndingConfig) -> Self {
        match line_ending {
            LineEndingConfig::Native => NATIVE_LINE_ENDING,
            LineEndingConfig::LF => LineEnding::LF,
            LineEndingConfig::Crlf => LineEnding::Crlf,
            #[cfg(feature = "unicode-lines")]
            LineEndingConfig::FF => LineEnding::FF,
            #[cfg(feature = "unicode-lines")]
            LineEndingConfig::CR => LineEnding::CR,
            #[cfg(feature = "unicode-lines")]
            LineEndingConfig::Nel => LineEnding::Nel,
        }
    }
}

#[derive(Debug, Clone, PartialEq, Eq, Serialize, Deserialize)]
#[serde(rename_all = "kebab-case")]
pub enum PopupBorderConfig {
    None,
    All,
    Popup,
    Menu,
}

impl Default for Config {
    fn default() -> Self {
        Self {
            scrolloff: 5,
            scroll_lines: 3,
            mouse: true,
            shell: if cfg!(windows) {
                vec!["cmd".to_owned(), "/C".to_owned()]
            } else {
                vec!["sh".to_owned(), "-c".to_owned()]
            },
            line_number: LineNumber::Absolute,
            cursorline: false,
            cursorcolumn: false,
            gutters: GutterConfig::default(),
            middle_click_paste: true,
            auto_pairs: AutoPairConfig::default(),
            auto_completion: true,
            auto_format: true,
            auto_save: AutoSave::default(),
            idle_timeout: Duration::from_millis(250),
            completion_timeout: Duration::from_millis(250),
            preview_completion_insert: true,
            completion_trigger_len: 2,
            auto_info: true,
            file_picker: FilePickerConfig::default(),
            statusline: StatusLineConfig::default(),
            cursor_shape: CursorShapeConfig::default(),
            true_color: false,
            undercurl: false,
            search: SearchConfig::default(),
            lsp: LspConfig::default(),
            terminal: get_terminal_provider(),
            rulers: Vec::new(),
            whitespace: WhitespaceConfig::default(),
            bufferline: BufferLine::default(),
            indent_guides: IndentGuidesConfig::default(),
            color_modes: false,
            soft_wrap: SoftWrap {
                enable: Some(false),
                ..SoftWrap::default()
            },
            text_width: 80,
            completion_replace: false,
            workspace_lsp_roots: Vec::new(),
            default_line_ending: LineEndingConfig::default(),
            insert_final_newline: true,
            smart_tab: Some(SmartTabConfig::default()),
            popup_border: PopupBorderConfig::None,
            indent_heuristic: IndentationHeuristic::default(),
            jump_label_alphabet: ('a'..='z').collect(),
            inline_diagnostics: InlineDiagnosticsConfig::default(),
            end_of_line_diagnostics: DiagnosticFilter::Disable,
        }
    }
}

impl Default for SearchConfig {
    fn default() -> Self {
        Self {
            wrap_around: true,
            smart_case: true,
        }
    }
}

#[derive(Debug, Clone, Default)]
pub struct Breakpoint {
    pub id: Option<usize>,
    pub verified: bool,
    pub message: Option<String>,

    pub line: usize,
    pub column: Option<usize>,
    pub condition: Option<String>,
    pub hit_condition: Option<String>,
    pub log_message: Option<String>,
}

use futures_util::stream::{Flatten, Once};

pub struct Editor {
    /// Current editing mode.
    pub mode: Mode,
    pub tree: Tree,
    pub next_document_id: DocumentId,
    pub documents: BTreeMap<DocumentId, Document>,

    // We Flatten<> to resolve the inner DocumentSavedEventFuture. For that we need a stream of streams, hence the Once<>.
    // https://stackoverflow.com/a/66875668
    pub saves: HashMap<DocumentId, UnboundedSender<Once<DocumentSavedEventFuture>>>,
    pub save_queue: SelectAll<Flatten<UnboundedReceiverStream<Once<DocumentSavedEventFuture>>>>,
    pub write_count: usize,

    pub count: Option<std::num::NonZeroUsize>,
    pub selected_register: Option<char>,
    pub registers: Registers,
    pub macro_recording: Option<(char, Vec<KeyEvent>)>,
    pub macro_replaying: Vec<char>,
    pub language_servers: helix_lsp::Registry,
    pub diagnostics: BTreeMap<Uri, Vec<(lsp::Diagnostic, LanguageServerId)>>,
    pub diff_providers: DiffProviderRegistry,

    pub debugger: Option<dap::Client>,
    pub debugger_events: SelectAll<UnboundedReceiverStream<dap::Payload>>,
    pub breakpoints: HashMap<PathBuf, Vec<Breakpoint>>,

    pub syn_loader: Arc<ArcSwap<syntax::Loader>>,
    pub theme_loader: Arc<theme::Loader>,
    /// last_theme is used for theme previews. We store the current theme here,
    /// and if previewing is cancelled, we can return to it.
    pub last_theme: Option<Theme>,
    /// The currently applied editor theme. While previewing a theme, the previewed theme
    /// is set here.
    pub theme: Theme,

    /// The primary Selection prior to starting a goto_line_number preview. This is
    /// restored when the preview is aborted, or added to the jumplist when it is
    /// confirmed.
    pub last_selection: Option<Selection>,

    pub status_msg: Option<(Cow<'static, str>, Severity)>,
    pub autoinfo: Option<Info>,

    pub config: Arc<dyn DynAccess<Config>>,
    pub auto_pairs: Option<AutoPairs>,

    pub idle_timer: Pin<Box<Sleep>>,
    redraw_timer: Pin<Box<Sleep>>,
    last_motion: Option<Motion>,
    pub last_completion: Option<CompleteAction>,

    pub exit_code: i32,

    pub config_events: (UnboundedSender<ConfigEvent>, UnboundedReceiver<ConfigEvent>),
    pub needs_redraw: bool,
    /// Cached position of the cursor calculated during rendering.
    /// The content of `cursor_cache` is returned by `Editor::cursor` if
    /// set to `Some(_)`. The value will be cleared after it's used.
    /// If `cursor_cache` is `None` then the `Editor::cursor` function will
    /// calculate the cursor position.
    ///
    /// `Some(None)` represents a cursor position outside of the visible area.
    /// This will just cause `Editor::cursor` to return `None`.
    ///
    /// This cache is only a performance optimization to
    /// avoid calculating the cursor position multiple
    /// times during rendering and should not be set by other functions.
    pub handlers: Handlers,

    pub mouse_down_range: Option<Range>,
    pub cursor_cache: CursorCache,
}

pub type Motion = Box<dyn Fn(&mut Editor)>;

#[derive(Debug)]
pub enum EditorEvent {
    DocumentSaved(DocumentSavedEventResult),
    ConfigEvent(ConfigEvent),
    LanguageServerMessage((LanguageServerId, Call)),
    DebuggerEvent(dap::Payload),
    IdleTimer,
    Redraw,
}

#[derive(Debug, Clone)]
pub enum ConfigEvent {
    Refresh,
    Update(Box<Config>),
}

enum ThemeAction {
    Set,
    Preview,
}

#[derive(Debug, Clone)]
pub enum CompleteAction {
    Triggered,
    /// A savepoint of the currently selected completion. The savepoint
    /// MUST be restored before sending any event to the LSP
    Selected {
        savepoint: Arc<SavePoint>,
    },
    Applied {
        trigger_offset: usize,
        changes: Vec<Change>,
    },
}

#[derive(Debug, Copy, Clone)]
pub enum Action {
    Load,
    Replace,
    HorizontalSplit,
    VerticalSplit,
}

impl Action {
    /// Whether to align the view to the cursor after executing this action
    pub fn align_view(&self, view: &View, new_doc: DocumentId) -> bool {
        !matches!((self, view.doc == new_doc), (Action::Load, false))
    }
}

/// Error thrown on failed document closed
pub enum CloseError {
    /// Document doesn't exist
    DoesNotExist,
    /// Buffer is modified
    BufferModified(String),
    /// Document failed to save
    SaveError(anyhow::Error),
}

impl Editor {
    pub fn new(
        mut area: Rect,
        theme_loader: Arc<theme::Loader>,
        syn_loader: Arc<ArcSwap<syntax::Loader>>,
        config: Arc<dyn DynAccess<Config>>,
        handlers: Handlers,
    ) -> Self {
        let language_servers = helix_lsp::Registry::new(syn_loader.clone());
        let conf = config.load();
        let auto_pairs = (&conf.auto_pairs).into();

        // HAXX: offset the render area height by 1 to account for prompt/commandline
        area.height -= 1;

        Self {
            mode: Mode::Normal,
            tree: Tree::new(area),
            next_document_id: DocumentId::default(),
            documents: BTreeMap::new(),
            saves: HashMap::new(),
            save_queue: SelectAll::new(),
            write_count: 0,
            count: None,
            selected_register: None,
            macro_recording: None,
            macro_replaying: Vec::new(),
            theme: theme_loader.default(),
            language_servers,
            diagnostics: BTreeMap::new(),
            diff_providers: DiffProviderRegistry::default(),
            debugger: None,
            debugger_events: SelectAll::new(),
            breakpoints: HashMap::new(),
            syn_loader,
            theme_loader,
            last_theme: None,
            last_selection: None,
            registers: Registers::default(),
            status_msg: None,
            autoinfo: None,
            idle_timer: Box::pin(sleep(conf.idle_timeout)),
            redraw_timer: Box::pin(sleep(Duration::MAX)),
            last_motion: None,
            last_completion: None,
            config,
            auto_pairs,
            exit_code: 0,
            config_events: unbounded_channel(),
            needs_redraw: false,
            handlers,
            mouse_down_range: None,
            cursor_cache: CursorCache::default(),
        }
    }

    pub fn popup_border(&self) -> bool {
        self.config().popup_border == PopupBorderConfig::All
            || self.config().popup_border == PopupBorderConfig::Popup
    }

    pub fn menu_border(&self) -> bool {
        self.config().popup_border == PopupBorderConfig::All
            || self.config().popup_border == PopupBorderConfig::Menu
    }

    pub fn apply_motion<F: Fn(&mut Self) + 'static>(&mut self, motion: F) {
        motion(self);
        self.last_motion = Some(Box::new(motion));
    }

    pub fn repeat_last_motion(&mut self, count: usize) {
        if let Some(motion) = self.last_motion.take() {
            for _ in 0..count {
                motion(self);
            }
            self.last_motion = Some(motion);
        }
    }
    /// Current editing mode for the [`Editor`].
    pub fn mode(&self) -> Mode {
        self.mode
    }

    pub fn config(&self) -> DynGuard<Config> {
        self.config.load()
    }

    /// Call if the config has changed to let the editor update all
    /// relevant members.
    pub fn refresh_config(&mut self) {
        let config = self.config();
        self.auto_pairs = (&config.auto_pairs).into();
        self.reset_idle_timer();
        self._refresh();
    }

    pub fn clear_idle_timer(&mut self) {
        // equivalent to internal Instant::far_future() (30 years)
        self.idle_timer
            .as_mut()
            .reset(Instant::now() + Duration::from_secs(86400 * 365 * 30));
    }

    pub fn reset_idle_timer(&mut self) {
        let config = self.config();
        self.idle_timer
            .as_mut()
            .reset(Instant::now() + config.idle_timeout);
    }

    pub fn clear_status(&mut self) {
        self.status_msg = None;
    }

    #[inline]
    pub fn set_status<T: Into<Cow<'static, str>>>(&mut self, status: T) {
        let status = status.into();
        log::debug!("editor status: {}", status);
        self.status_msg = Some((status, Severity::Info));
    }

    #[inline]
    pub fn set_error<T: Into<Cow<'static, str>>>(&mut self, error: T) {
        let error = error.into();
        log::debug!("editor error: {}", error);
        self.status_msg = Some((error, Severity::Error));
    }

    #[inline]
    pub fn get_status(&self) -> Option<(&Cow<'static, str>, &Severity)> {
        self.status_msg.as_ref().map(|(status, sev)| (status, sev))
    }

    /// Returns true if the current status is an error
    #[inline]
    pub fn is_err(&self) -> bool {
        self.status_msg
            .as_ref()
            .map(|(_, sev)| *sev == Severity::Error)
            .unwrap_or(false)
    }

    pub fn unset_theme_preview(&mut self) {
        if let Some(last_theme) = self.last_theme.take() {
            self.set_theme(last_theme);
        }
        // None likely occurs when the user types ":theme" and then exits before previewing
    }

    pub fn set_theme_preview(&mut self, theme: Theme) {
        self.set_theme_impl(theme, ThemeAction::Preview);
    }

    pub fn set_theme(&mut self, theme: Theme) {
        self.set_theme_impl(theme, ThemeAction::Set);
    }

    fn set_theme_impl(&mut self, theme: Theme, preview: ThemeAction) {
        // `ui.selection` is the only scope required to be able to render a theme.
        if theme.find_scope_index_exact("ui.selection").is_none() {
            self.set_error("Invalid theme: `ui.selection` required");
            return;
        }

        let scopes = theme.scopes();
        (*self.syn_loader).load().set_scopes(scopes.to_vec());

        match preview {
            ThemeAction::Preview => {
                let last_theme = std::mem::replace(&mut self.theme, theme);
                // only insert on first preview: this will be the last theme the user has saved
                self.last_theme.get_or_insert(last_theme);
            }
            ThemeAction::Set => {
                self.last_theme = None;
                self.theme = theme;
            }
        }

        self._refresh();
    }

    #[inline]
    pub fn language_server_by_id(
        &self,
        language_server_id: LanguageServerId,
    ) -> Option<&helix_lsp::Client> {
        self.language_servers
            .get_by_id(language_server_id)
            .map(|client| &**client)
    }

    /// Refreshes the language server for a given document
    pub fn refresh_language_servers(&mut self, doc_id: DocumentId) {
        self.launch_language_servers(doc_id)
    }

    /// moves/renames a path, invoking any event handlers (currently only lsp)
    /// and calling `set_doc_path` if the file is open in the editor
    pub fn move_path(&mut self, old_path: &Path, new_path: &Path) -> io::Result<()> {
        let new_path = canonicalize(new_path);
        // sanity check
        if old_path == new_path {
            return Ok(());
        }
        let is_dir = old_path.is_dir();
        let language_servers: Vec<_> = self
            .language_servers
            .iter_clients()
            .filter(|client| client.is_initialized())
            .cloned()
            .collect();
        for language_server in language_servers {
            let Some(request) = language_server.will_rename(old_path, &new_path, is_dir) else {
                continue;
            };
            let edit = match helix_lsp::block_on(request) {
                Ok(edit) => edit,
                Err(err) => {
                    log::error!("invalid willRename response: {err:?}");
                    continue;
                }
            };
            if let Err(err) = self.apply_workspace_edit(language_server.offset_encoding(), &edit) {
                log::error!("failed to apply workspace edit: {err:?}")
            }
        }
        fs::rename(old_path, &new_path)?;
        if let Some(doc) = self.document_by_path(old_path) {
            self.set_doc_path(doc.id(), &new_path);
        }
        let is_dir = new_path.is_dir();
        for ls in self.language_servers.iter_clients() {
            // A new language server might have been started in `set_doc_path` and won't
            // be initialized yet. Skip the `did_rename` notification for this server.
            if !ls.is_initialized() {
                continue;
            }
            if let Some(notification) = ls.did_rename(old_path, &new_path, is_dir) {
                tokio::spawn(notification);
            };
        }
        self.language_servers
            .file_event_handler
            .file_changed(old_path.to_owned());
        self.language_servers
            .file_event_handler
            .file_changed(new_path);
        Ok(())
    }

    pub fn set_doc_path(&mut self, doc_id: DocumentId, path: &Path) {
        let doc = doc_mut!(self, &doc_id);
        let old_path = doc.path();

        if let Some(old_path) = old_path {
            // sanity check, should not occur but some callers (like an LSP) may
            // create bogus calls
            if old_path == path {
                return;
            }
            // if we are open in LSPs send did_close notification
            for language_server in doc.language_servers() {
                tokio::spawn(language_server.text_document_did_close(doc.identifier()));
            }
        }
        // we need to clear the list of language servers here so that
        // refresh_doc_language/refresh_language_servers doesn't resend
        // text_document_did_close. Since we called `text_document_did_close`
        // we have fully unregistered this document from its LS
        doc.language_servers.clear();
        doc.set_path(Some(path));
        self.refresh_doc_language(doc_id)
    }

    pub fn refresh_doc_language(&mut self, doc_id: DocumentId) {
        let loader = self.syn_loader.clone();
        let doc = doc_mut!(self, &doc_id);
        doc.detect_language(loader);
        doc.detect_indent_and_line_ending();
        self.refresh_language_servers(doc_id);
        let doc = doc_mut!(self, &doc_id);
        let diagnostics = Editor::doc_diagnostics(&self.language_servers, &self.diagnostics, doc);
        doc.replace_diagnostics(diagnostics, &[], None);
        doc.reset_all_inlay_hints();
    }

    /// Launch a language server for a given document
    fn launch_language_servers(&mut self, doc_id: DocumentId) {
        if !self.config().lsp.enable {
            return;
        }
        // if doc doesn't have a URL it's a scratch buffer, ignore it
        let Some(doc) = self.documents.get_mut(&doc_id) else {
            return;
        };
        let Some(doc_url) = doc.url() else {
            return;
        };
        let (lang, path) = (doc.language.clone(), doc.path().cloned());
        let config = doc.config.load();
        let root_dirs = &config.workspace_lsp_roots;

        // store only successfully started language servers
        let language_servers = lang.as_ref().map_or_else(HashMap::default, |language| {
            self.language_servers
                .get(language, path.as_ref(), root_dirs, config.lsp.snippets)
                .filter_map(|(lang, client)| match client {
                    Ok(client) => Some((lang, client)),
                    Err(err) => {
                        if let helix_lsp::Error::ExecutableNotFound(err) = err {
                            // Silence by default since some language servers might just not be installed
                            log::debug!(
                                "Language server not found for `{}` {} {}", language.scope(), lang, err,
                            );
                        } else {
                            log::error!(
                                "Failed to initialize the language servers for `{}` - `{}` {{ {} }}",
                                language.scope(),
                                lang,
                                err
                            );
                        }
                        None
                    }
                })
                .collect::<HashMap<_, _>>()
        });

        if language_servers.is_empty() && doc.language_servers.is_empty() {
            return;
        }

        let language_id = doc.language_id().map(ToOwned::to_owned).unwrap_or_default();

        // only spawn new language servers if the servers aren't the same
        let doc_language_servers_not_in_registry =
            doc.language_servers.iter().filter(|(name, doc_ls)| {
                language_servers
                    .get(*name)
                    .map_or(true, |ls| ls.id() != doc_ls.id())
            });

        for (_, language_server) in doc_language_servers_not_in_registry {
            tokio::spawn(language_server.text_document_did_close(doc.identifier()));
        }

        let language_servers_not_in_doc = language_servers.iter().filter(|(name, ls)| {
            doc.language_servers
                .get(*name)
                .map_or(true, |doc_ls| ls.id() != doc_ls.id())
        });

        for (_, language_server) in language_servers_not_in_doc {
            // TODO: this now races with on_init code if the init happens too quickly
            tokio::spawn(language_server.text_document_did_open(
                doc_url.clone(),
                doc.version(),
                doc.text(),
                language_id.clone(),
            ));
        }

        doc.language_servers = language_servers;
    }

    fn _refresh(&mut self) {
        let config = self.config();

        // Reset the inlay hints annotations *before* updating the views, that way we ensure they
        // will disappear during the `.sync_change(doc)` call below.
        //
        // We can't simply check this config when rendering because inlay hints are only parts of
        // the possible annotations, and others could still be active, so we need to selectively
        // drop the inlay hints.
        if !config.lsp.display_inlay_hints {
            for doc in self.documents_mut() {
                doc.reset_all_inlay_hints();
            }
        }

        for (view, _) in self.tree.views_mut() {
            let doc = doc_mut!(self, &view.doc);
            view.sync_changes(doc);
            view.gutters = config.gutters.clone();
            view.ensure_cursor_in_view(doc, config.scrolloff)
        }
    }

    fn replace_document_in_view(&mut self, current_view: ViewId, doc_id: DocumentId) {
        let scrolloff = self.config().scrolloff;
        let view = self.tree.get_mut(current_view);

        view.doc = doc_id;
        let doc = doc_mut!(self, &doc_id);

        doc.ensure_view_init(view.id);
        view.sync_changes(doc);
        doc.mark_as_focused();

        view.ensure_cursor_in_view(doc, scrolloff)
    }

    pub fn switch(&mut self, id: DocumentId, action: Action) {
        use crate::tree::Layout;

        if !self.documents.contains_key(&id) {
            log::error!("cannot switch to document that does not exist (anymore)");
            return;
        }

        if !matches!(action, Action::Load) {
            self.enter_normal_mode();
        }

        match action {
            Action::Replace => {
                let (view, doc) = current_ref!(self);
                // If the current view is an empty scratch buffer and is not displayed in any other views, delete it.
                // Boolean value is determined before the call to `view_mut` because the operation requires a borrow
                // of `self.tree`, which is mutably borrowed when `view_mut` is called.
                let remove_empty_scratch = !doc.is_modified()
                    // If the buffer has no path and is not modified, it is an empty scratch buffer.
                    && doc.path().is_none()
                    // If the buffer we are changing to is not this buffer
                    && id != doc.id
                    // Ensure the buffer is not displayed in any other splits.
                    && !self
                        .tree
                        .traverse()
                        .any(|(_, v)| v.doc == doc.id && v.id != view.id);

                let (view, doc) = current!(self);
                let view_id = view.id;

                // Append any outstanding changes to history in the old document.
                doc.append_changes_to_history(view);

                if remove_empty_scratch {
                    // Copy `doc.id` into a variable before calling `self.documents.remove`, which requires a mutable
                    // borrow, invalidating direct access to `doc.id`.
                    let id = doc.id;
                    self.documents.remove(&id);

                    // Remove the scratch buffer from any jumplists
                    for (view, _) in self.tree.views_mut() {
                        view.remove_document(&id);
                    }
                } else {
                    let jump = (view.doc, doc.selection(view.id).clone());
                    view.jumps.push(jump);
                    // Set last accessed doc if it is a different document
                    if doc.id != id {
                        view.add_to_history(view.doc);
                        // Set last modified doc if modified and last modified doc is different
                        if std::mem::take(&mut doc.modified_since_accessed)
                            && view.last_modified_docs[0] != Some(view.doc)
                        {
                            view.last_modified_docs = [Some(view.doc), view.last_modified_docs[0]];
                        }
                    }
                }

                self.replace_document_in_view(view_id, id);

                return;
            }
            Action::Load => {
                let view_id = view!(self).id;
                let doc = doc_mut!(self, &id);
                doc.ensure_view_init(view_id);
                doc.mark_as_focused();
                return;
            }
            Action::HorizontalSplit | Action::VerticalSplit => {
                // copy the current view, unless there is no view yet
                let view = self
                    .tree
                    .try_get(self.tree.focus)
                    .filter(|v| id == v.doc) // Different Document
                    .cloned()
                    .unwrap_or_else(|| View::new(id, self.config().gutters.clone()));
                let view_id = self.tree.split(
                    view,
                    match action {
                        Action::HorizontalSplit => Layout::Horizontal,
                        Action::VerticalSplit => Layout::Vertical,
                        _ => unreachable!(),
                    },
                );
                // initialize selection for view
                let doc = doc_mut!(self, &id);
                doc.ensure_view_init(view_id);
                doc.mark_as_focused();
            }
        }

        self._refresh();
    }

    /// Generate an id for a new document and register it.
    fn new_document(&mut self, mut doc: Document) -> DocumentId {
        let id = self.next_document_id;
        // Safety: adding 1 from 1 is fine, probably impossible to reach usize max
        self.next_document_id =
            DocumentId(unsafe { NonZeroUsize::new_unchecked(self.next_document_id.0.get() + 1) });
        doc.id = id;
        self.documents.insert(id, doc);

        let (save_sender, save_receiver) = tokio::sync::mpsc::unbounded_channel();
        self.saves.insert(id, save_sender);

        let stream = UnboundedReceiverStream::new(save_receiver).flatten();
        self.save_queue.push(stream);

        id
    }

    fn new_file_from_document(&mut self, action: Action, doc: Document) -> DocumentId {
        let id = self.new_document(doc);
        self.switch(id, action);
        id
    }

    pub fn new_file(&mut self, action: Action) -> DocumentId {
        self.new_file_from_document(action, Document::default(self.config.clone()))
    }

    pub fn new_file_from_stdin(&mut self, action: Action) -> Result<DocumentId, Error> {
        let (stdin, encoding, has_bom) = crate::document::read_to_string(&mut stdin(), None)?;
        let doc = Document::from(
            helix_core::Rope::default(),
            Some((encoding, has_bom)),
            self.config.clone(),
        );
        let doc_id = self.new_file_from_document(action, doc);
        let doc = doc_mut!(self, &doc_id);
        let view = view_mut!(self);
        doc.ensure_view_init(view.id);
        let transaction =
            helix_core::Transaction::insert(doc.text(), doc.selection(view.id), stdin.into())
                .with_selection(Selection::point(0));
        doc.apply(&transaction, view.id);
        doc.append_changes_to_history(view);
        Ok(doc_id)
    }

    // ??? possible use for integration tests
    pub fn open(&mut self, path: &Path, action: Action) -> Result<DocumentId, DocumentOpenError> {
        let path = helix_stdx::path::canonicalize(path);
        let id = self.document_by_path(&path).map(|doc| doc.id);

        let id = if let Some(id) = id {
            id
        } else {
            let mut doc = Document::open(
                &path,
                None,
                Some(self.syn_loader.clone()),
                self.config.clone(),
            )?;

            let diagnostics =
                Editor::doc_diagnostics(&self.language_servers, &self.diagnostics, &doc);
            doc.replace_diagnostics(diagnostics, &[], None);

            if let Some(diff_base) = self.diff_providers.get_diff_base(&path) {
                doc.set_diff_base(diff_base);
            }
            doc.set_version_control_head(self.diff_providers.get_current_head_name(&path));

            let id = self.new_document(doc);
            self.launch_language_servers(id);

            id
        };

        self.switch(id, action);
        Ok(id)
    }

    pub fn close(&mut self, id: ViewId) {
        // Remove selections for the closed view on all documents.
        for doc in self.documents_mut() {
            doc.remove_view(id);
        }
        self.tree.remove(id);
        self._refresh();
    }

    pub fn close_document(&mut self, doc_id: DocumentId, force: bool) -> Result<(), CloseError> {
        let doc = match self.documents.get_mut(&doc_id) {
            Some(doc) => doc,
            None => return Err(CloseError::DoesNotExist),
        };
        if !force && doc.is_modified() {
            return Err(CloseError::BufferModified(doc.display_name().into_owned()));
        }

        // This will also disallow any follow-up writes
        self.saves.remove(&doc_id);

        for language_server in doc.language_servers() {
            // TODO: track error
            tokio::spawn(language_server.text_document_did_close(doc.identifier()));
        }

        enum Action {
            Close(ViewId),
            ReplaceDoc(ViewId, DocumentId),
        }

        let actions: Vec<Action> = self
            .tree
            .views_mut()
            .filter_map(|(view, _focus)| {
                view.remove_document(&doc_id);

                if view.doc == doc_id {
                    // something was previously open in the view, switch to previous doc
                    if let Some(prev_doc) = view.docs_access_history.pop() {
                        Some(Action::ReplaceDoc(view.id, prev_doc))
                    } else {
                        // only the document that is being closed was in the view, close it
                        Some(Action::Close(view.id))
                    }
                } else {
                    None
                }
            })
            .collect();

        for action in actions {
            match action {
                Action::Close(view_id) => {
                    self.close(view_id);
                }
                Action::ReplaceDoc(view_id, doc_id) => {
                    self.replace_document_in_view(view_id, doc_id);
                }
            }
        }

        self.documents.remove(&doc_id);

        // If the document we removed was visible in all views, we will have no more views. We don't
        // want to close the editor just for a simple buffer close, so we need to create a new view
        // containing either an existing document, or a brand new document.
        if self.tree.views().next().is_none() {
            let doc_id = self
                .documents
                .iter()
                .map(|(&doc_id, _)| doc_id)
                .next()
                .unwrap_or_else(|| self.new_document(Document::default(self.config.clone())));
            let view = View::new(doc_id, self.config().gutters.clone());
            let view_id = self.tree.insert(view);
            let doc = doc_mut!(self, &doc_id);
            doc.ensure_view_init(view_id);
            doc.mark_as_focused();
        }

        self._refresh();

        Ok(())
    }

    pub fn save<P: Into<PathBuf>>(
        &mut self,
        doc_id: DocumentId,
        path: Option<P>,
        force: bool,
    ) -> anyhow::Result<()> {
        // convert a channel of futures to pipe into main queue one by one
        // via stream.then() ? then push into main future

        let path = path.map(|path| path.into());
        let doc = doc_mut!(self, &doc_id);
        let doc_save_future = doc.save(path, force)?;

        // When a file is written to, notify the file event handler.
        // Note: This can be removed once proper file watching is implemented.
        let handler = self.language_servers.file_event_handler.clone();
        let future = async move {
            let res = doc_save_future.await;
            if let Ok(event) = &res {
                handler.file_changed(event.path.clone());
            }
            res
        };

        use futures_util::stream;

        self.saves
            .get(&doc_id)
            .ok_or_else(|| anyhow::format_err!("saves are closed for this document!"))?
            .send(stream::once(Box::pin(future)))
            .map_err(|err| anyhow!("failed to send save event: {}", err))?;

        self.write_count += 1;

        Ok(())
    }

    pub fn resize(&mut self, area: Rect) {
        if self.tree.resize(area) {
            self._refresh();
        };
    }

    pub fn focus(&mut self, view_id: ViewId) {
        let prev_id = std::mem::replace(&mut self.tree.focus, view_id);

        // if leaving the view: mode should reset and the cursor should be
        // within view
        if prev_id != view_id {
            self.enter_normal_mode();
            self.ensure_cursor_in_view(view_id);

            // Update jumplist selections with new document changes.
            for (view, _focused) in self.tree.views_mut() {
                let doc = doc_mut!(self, &view.doc);
                view.sync_changes(doc);
            }
        }

        let view = view!(self, view_id);
        let doc = doc_mut!(self, &view.doc);
        doc.mark_as_focused();
    }

    pub fn focus_next(&mut self) {
        self.focus(self.tree.next());
    }

    pub fn focus_prev(&mut self) {
        self.focus(self.tree.prev());
    }

    pub fn focus_direction(&mut self, direction: tree::Direction) {
        let current_view = self.tree.focus;
        if let Some(id) = self.tree.find_split_in_direction(current_view, direction) {
            self.focus(id)
        }
    }

    pub fn swap_split_in_direction(&mut self, direction: tree::Direction) {
        self.tree.swap_split_in_direction(direction);
    }

    pub fn transpose_view(&mut self) {
        self.tree.transpose();
    }

    pub fn should_close(&self) -> bool {
        self.tree.is_empty()
    }

    pub fn ensure_cursor_in_view(&mut self, id: ViewId) {
        let config = self.config();
        let view = self.tree.get(id);
        let doc = doc_mut!(self, &view.doc);
        view.ensure_cursor_in_view(doc, config.scrolloff)
    }

    #[inline]
    pub fn document(&self, id: DocumentId) -> Option<&Document> {
        self.documents.get(&id)
    }

    #[inline]
    pub fn document_mut(&mut self, id: DocumentId) -> Option<&mut Document> {
        self.documents.get_mut(&id)
    }

    #[inline]
    pub fn documents(&self) -> impl Iterator<Item = &Document> {
        self.documents.values()
    }

    #[inline]
    pub fn documents_mut(&mut self) -> impl Iterator<Item = &mut Document> {
        self.documents.values_mut()
    }

    pub fn document_by_path<P: AsRef<Path>>(&self, path: P) -> Option<&Document> {
        self.documents()
            .find(|doc| doc.path().map(|p| p == path.as_ref()).unwrap_or(false))
    }

    pub fn document_by_path_mut<P: AsRef<Path>>(&mut self, path: P) -> Option<&mut Document> {
        self.documents_mut()
            .find(|doc| doc.path().map(|p| p == path.as_ref()).unwrap_or(false))
    }

    /// Returns all supported diagnostics for the document
    pub fn doc_diagnostics<'a>(
        language_servers: &'a helix_lsp::Registry,
        diagnostics: &'a BTreeMap<Uri, Vec<(lsp::Diagnostic, LanguageServerId)>>,
        document: &Document,
    ) -> impl Iterator<Item = helix_core::Diagnostic> + 'a {
        Editor::doc_diagnostics_with_filter(language_servers, diagnostics, document, |_, _| true)
    }

    /// Returns all supported diagnostics for the document
    /// filtered by `filter` which is invocated with the raw `lsp::Diagnostic` and the language server id it came from
    pub fn doc_diagnostics_with_filter<'a>(
        language_servers: &'a helix_lsp::Registry,
        diagnostics: &'a BTreeMap<Uri, Vec<(lsp::Diagnostic, LanguageServerId)>>,
        document: &Document,
        filter: impl Fn(&lsp::Diagnostic, LanguageServerId) -> bool + 'a,
    ) -> impl Iterator<Item = helix_core::Diagnostic> + 'a {
        let text = document.text().clone();
        let language_config = document.language.clone();
        document
            .uri()
            .and_then(|uri| diagnostics.get(&uri))
            .map(|diags| {
                diags.iter().filter_map(move |(diagnostic, lsp_id)| {
                    let ls = language_servers.get_by_id(*lsp_id)?;
                    language_config
                        .as_ref()
                        .and_then(|c| {
                            c.language_servers.iter().find(|features| {
                                features.name == ls.name()
                                    && features.has_feature(LanguageServerFeature::Diagnostics)
                            })
                        })
                        .and_then(|_| {
                            if filter(diagnostic, *lsp_id) {
                                Document::lsp_diagnostic_to_diagnostic(
                                    &text,
                                    language_config.as_deref(),
                                    diagnostic,
                                    *lsp_id,
                                    ls.offset_encoding(),
                                )
                            } else {
                                None
                            }
                        })
                })
            })
            .into_iter()
            .flatten()
    }

    /// Gets the primary cursor position in screen coordinates,
    /// or `None` if the primary cursor is not visible on screen.
    pub fn cursor(&self) -> (Option<Position>, CursorKind) {
        let config = self.config();
        let (view, doc) = current_ref!(self);
        if let Some(mut pos) = self.cursor_cache.get(view, doc) {
            let inner = view.inner_area(doc);
            pos.col += inner.x as usize;
            pos.row += inner.y as usize;
            let cursorkind = config.cursor_shape.from_mode(self.mode);
            (Some(pos), cursorkind)
        } else {
            (None, CursorKind::default())
        }
    }

    /// Closes language servers with timeout. The default timeout is 10000 ms, use
    /// `timeout` parameter to override this.
    pub async fn close_language_servers(
        &self,
        timeout: Option<u64>,
    ) -> Result<(), tokio::time::error::Elapsed> {
        // Remove all language servers from the file event handler.
        // Note: this is non-blocking.
        for client in self.language_servers.iter_clients() {
            self.language_servers
                .file_event_handler
                .remove_client(client.id());
        }

        tokio::time::timeout(
            Duration::from_millis(timeout.unwrap_or(3000)),
            future::join_all(
                self.language_servers
                    .iter_clients()
                    .map(|client| client.force_shutdown()),
            ),
        )
        .await
        .map(|_| ())
    }

    pub async fn wait_event(&mut self) -> EditorEvent {
        // the loop only runs once or twice and would be better implemented with a recursion + const generic
        // however due to limitations with async functions that can not be implemented right now
        loop {
            tokio::select! {
                biased;

                Some(event) = self.save_queue.next() => {
                    self.write_count -= 1;
                    return EditorEvent::DocumentSaved(event)
                }
                Some(config_event) = self.config_events.1.recv() => {
                    return EditorEvent::ConfigEvent(config_event)
                }
                Some(message) = self.language_servers.incoming.next() => {
                    return EditorEvent::LanguageServerMessage(message)
                }
                Some(event) = self.debugger_events.next() => {
                    return EditorEvent::DebuggerEvent(event)
                }

                _ = helix_event::redraw_requested() => {
                    if  !self.needs_redraw{
                        self.needs_redraw = true;
                        let timeout = Instant::now() + Duration::from_millis(33);
                        if timeout < self.idle_timer.deadline() && timeout < self.redraw_timer.deadline(){
                            self.redraw_timer.as_mut().reset(timeout)
                        }
                    }
                }

                _ = &mut self.redraw_timer  => {
                    self.redraw_timer.as_mut().reset(Instant::now() + Duration::from_secs(86400 * 365 * 30));
                    return EditorEvent::Redraw
                }
                _ = &mut self.idle_timer  => {
                    return EditorEvent::IdleTimer
                }
            }
        }
    }

    pub async fn flush_writes(&mut self) -> anyhow::Result<()> {
        while self.write_count > 0 {
            if let Some(save_event) = self.save_queue.next().await {
                self.write_count -= 1;

                let save_event = match save_event {
                    Ok(event) => event,
                    Err(err) => {
                        self.set_error(err.to_string());
                        bail!(err);
                    }
                };

                let doc = doc_mut!(self, &save_event.doc_id);
                doc.set_last_saved_revision(save_event.revision, save_event.save_time);
            }
        }

        Ok(())
    }

    /// Switches the editor into normal mode.
    pub fn enter_normal_mode(&mut self) {
        use helix_core::graphemes;

        if self.mode == Mode::Normal {
            return;
        }

        self.mode = Mode::Normal;
        let (view, doc) = current!(self);

        try_restore_indent(doc, view);

        // if leaving append mode, move cursor back by 1
        if doc.restore_cursor {
            let text = doc.text().slice(..);
            let selection = doc.selection(view.id).clone().transform(|range| {
                let mut head = range.to();
                if range.head > range.anchor {
                    head = graphemes::prev_grapheme_boundary(text, head);
                }

                Range::new(range.from(), head)
            });

            doc.set_selection(view.id, selection);
            doc.restore_cursor = false;
        }
        let mut copilot_state = doc.copilot_state.lock();
        copilot_state.exited_insert_mode();
        copilot_state.reset_state();
    }

    pub fn current_stack_frame(&self) -> Option<&StackFrame> {
        self.debugger
            .as_ref()
            .and_then(|debugger| debugger.current_stack_frame())
    }

    /// Returns the id of a view that this doc contains a selection for,
    /// making sure it is synced with the current changes
    /// if possible or there are no selections returns current_view
    /// otherwise uses an arbitrary view
    pub fn get_synced_view_id(&mut self, id: DocumentId) -> ViewId {
        let current_view = view_mut!(self);
        let doc = self.documents.get_mut(&id).unwrap();
        if doc.selections().contains_key(&current_view.id) {
            // only need to sync current view if this is not the current doc
            if current_view.doc != id {
                current_view.sync_changes(doc);
            }
            current_view.id
        } else if let Some(view_id) = doc.selections().keys().next() {
            let view_id = *view_id;
            let view = self.tree.get_mut(view_id);
            view.sync_changes(doc);
            view_id
        } else {
            doc.ensure_view_init(current_view.id);
            current_view.id
        }
    }
}

fn try_restore_indent(doc: &mut Document, view: &mut View) {
    use helix_core::{
        chars::char_is_whitespace, line_ending::line_end_char_index, Operation, Transaction,
    };

    fn inserted_a_new_blank_line(changes: &[Operation], pos: usize, line_end_pos: usize) -> bool {
        if let [Operation::Retain(move_pos), Operation::Insert(ref inserted_str), Operation::Retain(_)] =
            changes
        {
            move_pos + inserted_str.len() == pos
                && inserted_str.starts_with('\n')
                && inserted_str.chars().skip(1).all(char_is_whitespace)
                && pos == line_end_pos // ensure no characters exists after current position
        } else {
            false
        }
    }

    let doc_changes = doc.changes().changes();
    let text = doc.text().slice(..);
    let range = doc.selection(view.id).primary();
    let pos = range.cursor(text);
    let line_end_pos = line_end_char_index(&text, range.cursor_line(text));

    if inserted_a_new_blank_line(doc_changes, pos, line_end_pos) {
        // Removes tailing whitespaces.
        let transaction =
            Transaction::change_by_selection(doc.text(), doc.selection(view.id), |range| {
                let line_start_pos = text.line_to_char(range.cursor_line(text));
                (line_start_pos, pos, None)
            });
        doc.apply(&transaction, view.id);
    }
}

#[derive(Default)]
pub struct CursorCache(Cell<Option<Option<Position>>>);

impl CursorCache {
    pub fn get(&self, view: &View, doc: &Document) -> Option<Position> {
        if let Some(pos) = self.0.get() {
            return pos;
        }

        let text = doc.text().slice(..);
        let cursor = doc.selection(view.id).primary().cursor(text);
        let res = view.screen_coords_at_pos(doc, text, cursor);
        self.set(res);
        res
    }

    pub fn set(&self, cursor_pos: Option<Position>) {
        self.0.set(Some(cursor_pos))
    }

    pub fn reset(&self) {
        self.0.set(None)
    }
}<|MERGE_RESOLUTION|>--- conflicted
+++ resolved
@@ -1,14 +1,8 @@
 use crate::{
-<<<<<<< HEAD
-    align_view,
-    annotations::diagnostics::InlineDiagnosticsConfig,
-    document::{DocumentSavedEventFuture, DocumentSavedEventResult, Mode, SavePoint},
-=======
     annotations::diagnostics::{DiagnosticFilter, InlineDiagnosticsConfig},
     document::{
         DocumentOpenError, DocumentSavedEventFuture, DocumentSavedEventResult, Mode, SavePoint,
     },
->>>>>>> 1b5295a3
     graphics::{CursorKind, Rect},
     handlers::Handlers,
     info::Info,
