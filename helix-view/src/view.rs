--- conflicted
+++ resolved
@@ -409,11 +409,8 @@
         text: RopeSlice,
         pos: usize,
     ) -> Option<Position> {
-<<<<<<< HEAD
-=======
         let view_offset = doc.view_offset(self.id);
 
->>>>>>> 1b5295a3
         let viewport = self.inner_area(doc);
         let text_fmt = doc.text_format(viewport.width, None);
         let annotations = self.text_annotations(doc, None);
@@ -473,44 +470,6 @@
             let other_style = theme
                 .and_then(|t| t.find_scope_index("ui.virtual.inlay-hint"))
                 .map(Highlight);
-<<<<<<< HEAD
-
-            // Overlapping annotations are ignored apart from the first so the order here is not random:
-            // types -> parameters -> others should hopefully be the "correct" order for most use cases,
-            // with the padding coming before and after as expected.
-            text_annotations
-                .add_inline_annotations(padding_before_inlay_hints, None)
-                .add_inline_annotations(type_inlay_hints, type_style)
-                .add_inline_annotations(parameter_inlay_hints, parameter_style)
-                .add_inline_annotations(other_inlay_hints, other_style)
-                .add_inline_annotations(padding_after_inlay_hints, None);
-        };
-        let width = self.inner_width(doc);
-        let config = doc.config.load();
-        if config.lsp.inline_diagnostics.enable(width) {
-            let config = config.lsp.inline_diagnostics.clone();
-            let cursor = doc
-                .selection(self.id)
-                .primary()
-                .cursor(doc.text().slice(..));
-            text_annotations.add_line_annotation(InlineDiagnostics::new(
-                doc.diagnostics(),
-                cursor,
-                width,
-                self.offset.horizontal_offset,
-                config,
-            ));
-        }
-
-        let copilot_state = doc.copilot_state.lock();
-        if let Some((text, pos)) = copilot_state.get_completion_text_and_pos() {
-            let row = coords_at_pos(doc.text().slice(..), pos).row;
-            text_annotations.add_line_annotation(Box::new(CopilotLineAnnotation::new(
-                text.to_string(),
-                row,
-                self.inner_width(doc),
-            )));
-=======
 
             // Overlapping annotations are ignored apart from the first so the order here is not random:
             // types -> parameters -> others should hopefully be the "correct" order for most use cases,
@@ -540,7 +499,16 @@
                 doc.view_offset(self.id).horizontal_offset,
                 config,
             ));
->>>>>>> 1b5295a3
+        }
+
+        let copilot_state = doc.copilot_state.lock();
+        if let Some((text, pos)) = copilot_state.get_completion_text_and_pos() {
+            let row = coords_at_pos(doc.text().slice(..), pos).row;
+            text_annotations.add_line_annotation(Box::new(CopilotLineAnnotation::new(
+                text.to_string(),
+                row,
+                self.inner_width(doc),
+            )));
         }
 
         text_annotations
