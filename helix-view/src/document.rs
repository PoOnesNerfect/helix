use anyhow::{anyhow, Context, Error};
use serde::de::{self, Deserialize, Deserializer};
use std::cell::Cell;
use std::collections::HashMap;
use std::fmt::Display;
use std::future::Future;
use std::path::{Component, Path, PathBuf};
use std::str::FromStr;
use std::sync::Arc;

use helix_core::{
    chars::{char_is_line_ending, char_is_whitespace},
    history::History,
    line_ending::auto_detect_line_ending,
    syntax::{self, LanguageConfiguration},
    ChangeSet, Diagnostic, LineEnding, Rope, RopeBuilder, Selection, State, Syntax, Transaction,
    DEFAULT_LINE_ENDING,
};
use helix_lsp::util::LspFormatting;

use crate::{DocumentId, Theme, ViewId};

const BUF_SIZE: usize = 8192;

#[derive(Debug, Copy, Clone, PartialEq, Eq, Hash)]
pub enum Mode {
    Normal,
    Select,
    Insert,
}

impl Display for Mode {
    fn fmt(&self, f: &mut fmt::Formatter<'_>) -> fmt::Result {
        match self {
            Mode::Normal => f.write_str("normal"),
            Mode::Select => f.write_str("select"),
            Mode::Insert => f.write_str("insert"),
        }
    }
}

impl FromStr for Mode {
    type Err = Error;

    fn from_str(s: &str) -> Result<Self, Self::Err> {
        match s {
            "normal" => Ok(Mode::Normal),
            "select" => Ok(Mode::Select),
            "insert" => Ok(Mode::Insert),
            _ => Err(anyhow!("Invalid mode '{}'", s)),
        }
    }
}

// toml deserializer doesn't seem to recognize string as enum
impl<'de> Deserialize<'de> for Mode {
    fn deserialize<D>(deserializer: D) -> Result<Self, D::Error>
    where
        D: Deserializer<'de>,
    {
        let s = String::deserialize(deserializer)?;
        s.parse().map_err(de::Error::custom)
    }
}

#[derive(Debug, Copy, Clone, PartialEq, Eq, Hash)]
pub enum IndentStyle {
    Tabs,
    Spaces(u8),
}

pub struct Document {
    pub(crate) id: DocumentId,
    text: Rope,
    pub(crate) selections: HashMap<ViewId, Selection>,

    path: Option<PathBuf>,
    encoding: &'static encoding_rs::Encoding,

    /// Current editing mode.
    pub mode: Mode,
    pub restore_cursor: bool,

    /// Current indent style.
    pub indent_style: IndentStyle,

    /// The document's default line ending.
    pub line_ending: LineEnding,

    syntax: Option<Syntax>,
    // /// Corresponding language scope name. Usually `source.<lang>`.
    pub(crate) language: Option<Arc<LanguageConfiguration>>,

    /// Pending changes since last history commit.
    changes: ChangeSet,
    /// State at last commit. Used for calculating reverts.
    old_state: Option<State>,
    /// Undo tree.
    // It can be used as a cell where we will take it out to get some parts of the history and put
    // it back as it separated from the edits. We could split out the parts manually but that will
    // be more troublesome.
    history: Cell<History>,
    last_saved_revision: usize,
    version: i32, // should be usize?

    diagnostics: Vec<Diagnostic>,
    language_server: Option<Arc<helix_lsp::Client>>,
}

use std::fmt;
impl fmt::Debug for Document {
    fn fmt(&self, f: &mut fmt::Formatter<'_>) -> fmt::Result {
        f.debug_struct("Document")
            .field("id", &self.id)
            .field("text", &self.text)
            .field("selections", &self.selections)
            .field("path", &self.path)
            .field("encoding", &self.encoding)
            .field("mode", &self.mode)
            .field("restore_cursor", &self.restore_cursor)
            .field("syntax", &self.syntax)
            .field("language", &self.language)
            .field("changes", &self.changes)
            .field("old_state", &self.old_state)
            // .field("history", &self.history)
            .field("last_saved_revision", &self.last_saved_revision)
            .field("version", &self.version)
            .field("diagnostics", &self.diagnostics)
            // .field("language_server", &self.language_server)
            .finish()
    }
}

// The documentation and implementation of this function should be up-to-date with
// its sibling function, `to_writer()`.
//
/// Decodes a stream of bytes into UTF-8, returning a `Rope` and the
/// encoding it was decoded as. The optional `encoding` parameter can
/// be used to override encoding auto-detection.
pub fn from_reader<R: std::io::Read + ?Sized>(
    reader: &mut R,
    encoding: Option<&'static encoding_rs::Encoding>,
) -> Result<(Rope, &'static encoding_rs::Encoding), Error> {
    // These two buffers are 8192 bytes in size each and are used as
    // intermediaries during the decoding process. Text read into `buf`
    // from `reader` is decoded into `buf_out` as UTF-8. Once either
    // `buf_out` is full or the end of the reader was reached, the
    // contents are appended to `builder`.
    let mut buf = [0u8; BUF_SIZE];
    let mut buf_out = [0u8; BUF_SIZE];
    let mut builder = RopeBuilder::new();

    // By default, the encoding of the text is auto-detected via the
    // `chardetng` crate which requires sample data from the reader.
    // As a manual override to this auto-detection is possible, the
    // same data is read into `buf` to ensure symmetry in the upcoming
    // loop.
    let (encoding, mut decoder, mut slice, mut is_empty) = {
        let read = reader.read(&mut buf)?;
        let is_empty = read == 0;
        let encoding = encoding.unwrap_or_else(|| {
            let mut encoding_detector = chardetng::EncodingDetector::new();
            encoding_detector.feed(&buf, is_empty);
            encoding_detector.guess(None, true)
        });
        let decoder = encoding.new_decoder();

        // If the amount of bytes read from the reader is less than
        // `buf.len()`, it is undesirable to read the bytes afterwards.
        let slice = &buf[..read];
        (encoding, decoder, slice, is_empty)
    };

    // `RopeBuilder::append()` expects a `&str`, so this is the "real"
    // output buffer. When decoding, the number of bytes in the output
    // buffer will often exceed the number of bytes in the input buffer.
    // The `result` returned by `decode_to_str()` will state whether or
    // not that happened. The contents of `buf_str` is appended to
    // `builder` and it is reused for the next iteration of the decoding
    // loop.
    //
    // As it is possible to read less than the buffer's maximum from `read()`
    // even when the end of the reader has yet to be reached, the end of
    // the reader is determined only when a `read()` call returns `0`.
    //
    // SAFETY: `buf_out` is a zero-initialized array, thus it will always
    // contain valid UTF-8.
    let buf_str = unsafe { std::str::from_utf8_unchecked_mut(&mut buf_out[..]) };
    let mut total_written = 0usize;
    loop {
        let mut total_read = 0usize;

        // An inner loop is necessary as it is possible that the input buffer
        // may not be completely decoded on the first `decode_to_str()` call
        // which would happen in cases where the output buffer is filled to
        // capacity.
        loop {
            let (result, read, written, ..) = decoder.decode_to_str(
                &slice[total_read..],
                &mut buf_str[total_written..],
                is_empty,
            );

            // These variables act as the read and write cursors of `buf` and `buf_str` respectively.
            // They are necessary in case the output buffer fills before decoding of the entire input
            // loop is complete. Otherwise, the loop would endlessly iterate over the same `buf` and
            // the data inside the output buffer would be overwritten.
            total_read += read;
            total_written += written;
            match result {
                encoding_rs::CoderResult::InputEmpty => {
                    debug_assert_eq!(slice.len(), total_read);
                    break;
                }
                encoding_rs::CoderResult::OutputFull => {
                    debug_assert!(slice.len() > total_read);
                    builder.append(&buf_str[..total_written]);
                    total_written = 0;
                }
            }
        }
        // Once the end of the stream is reached, the output buffer is
        // flushed and the loop terminates.
        if is_empty {
            debug_assert_eq!(reader.read(&mut buf)?, 0);
            builder.append(&buf_str[..total_written]);
            break;
        }

        // Once the previous input has been processed and decoded, the next set of
        // data is fetched from the reader. The end of the reader is determined to
        // be when exactly `0` bytes were read from the reader, as per the invariants
        // of the `Read` trait.
        let read = reader.read(&mut buf)?;
        slice = &buf[..read];
        is_empty = read == 0;
    }
    let rope = builder.finish();
    Ok((rope, encoding))
}

// The documentation and implementation of this function should be up-to-date with
// its sibling function, `from_reader()`.
//
/// Encodes the text inside `rope` into the given `encoding` and writes the
/// encoded output into `writer.` As a `Rope` can only contain valid UTF-8,
/// replacement characters may appear in the encoded text.
pub async fn to_writer<'a, W: tokio::io::AsyncWriteExt + Unpin + ?Sized>(
    writer: &'a mut W,
    encoding: &'static encoding_rs::Encoding,
    rope: &'a Rope,
) -> Result<(), Error> {
    // Text inside a `Rope` is stored as non-contiguous blocks of data called
    // chunks. The absolute size of each chunk is unknown, thus it is impossible
    // to predict the end of the chunk iterator ahead of time. Instead, it is
    // determined by filtering the iterator to remove all empty chunks and then
    // appending an empty chunk to it. This is valuable for detecting when all
    // chunks in the `Rope` have been iterated over in the subsequent loop.
    let iter = rope
        .chunks()
        .filter(|c| !c.is_empty())
        .chain(std::iter::once(""));
    let mut buf = [0u8; BUF_SIZE];
    let mut encoder = encoding.new_encoder();
    let mut total_written = 0usize;
    for chunk in iter {
        let is_empty = chunk.is_empty();
        let mut total_read = 0usize;

        // An inner loop is necessary as it is possible that the input buffer
        // may not be completely encoded on the first `encode_from_utf8()` call
        // which would happen in cases where the output buffer is filled to
        // capacity.
        loop {
            let (result, read, written, ..) =
                encoder.encode_from_utf8(&chunk[total_read..], &mut buf[total_written..], is_empty);

            // These variables act as the read and write cursors of `chunk` and `buf` respectively.
            // They are necessary in case the output buffer fills before encoding of the entire input
            // loop is complete. Otherwise, the loop would endlessly iterate over the same `chunk` and
            // the data inside the output buffer would be overwritten.
            total_read += read;
            total_written += written;
            match result {
                encoding_rs::CoderResult::InputEmpty => {
                    debug_assert_eq!(chunk.len(), total_read);
                    debug_assert!(buf.len() >= total_written);
                    break;
                }
                encoding_rs::CoderResult::OutputFull => {
                    debug_assert!(chunk.len() > total_read);
                    writer.write_all(&buf[..total_written]).await?;
                    total_written = 0;
                }
            }
        }

        // Once the end of the iterator is reached, the output buffer is
        // flushed and the outer loop terminates.
        if is_empty {
            writer.write_all(&buf[..total_written]).await?;
            writer.flush().await?;
            break;
        }
    }
    Ok(())
}

/// Inserts the final line ending into `rope` if it's missing. [Why?](https://stackoverflow.com/questions/729692/why-should-text-files-end-with-a-newline)
pub fn with_line_ending(rope: &mut Rope) -> LineEnding {
    // search for line endings
    let line_ending = auto_detect_line_ending(rope).unwrap_or(DEFAULT_LINE_ENDING);

    // add missing newline at the end of file
    if rope.len_bytes() == 0 || !char_is_line_ending(rope.char(rope.len_chars() - 1)) {
        rope.insert(rope.len_chars(), line_ending.as_str());
    }

    line_ending
}

/// Like std::mem::replace() except it allows the replacement value to be mapped from the
/// original value.
fn take_with<T, F>(mut_ref: &mut T, closure: F)
where
    F: FnOnce(T) -> T,
{
    use std::{panic, ptr};

    unsafe {
        let old_t = ptr::read(mut_ref);
        let new_t = panic::catch_unwind(panic::AssertUnwindSafe(|| closure(old_t)))
            .unwrap_or_else(|_| ::std::process::abort());
        ptr::write(mut_ref, new_t);
    }
}

/// Expands tilde `~` into users home directory if avilable, otherwise returns the path
/// unchanged. The tilde will only be expanded when present as the first component of the path
/// and only slash follows it.
pub fn expand_tilde(path: &Path) -> PathBuf {
    let mut components = path.components().peekable();
    if let Some(Component::Normal(c)) = components.peek() {
        if c == &"~" {
            if let Ok(home) = helix_core::home_dir() {
                // it's ok to unwrap, the path starts with `~`
                return home.join(path.strip_prefix("~").unwrap());
            }
        }
    }

    path.to_path_buf()
}

/// Replaces users home directory from `path` with tilde `~` if the directory
/// is available, otherwise returns the path unchanged.
pub fn fold_home_dir(path: &Path) -> PathBuf {
    if let Ok(home) = helix_core::home_dir() {
        if path.starts_with(&home) {
            // it's ok to unwrap, the path starts with home dir
            return PathBuf::from("~").join(path.strip_prefix(&home).unwrap());
        }
    }

    path.to_path_buf()
}

/// Normalize a path, removing things like `.` and `..`.
///
/// CAUTION: This does not resolve symlinks (unlike
/// [`std::fs::canonicalize`]). This may cause incorrect or surprising
/// behavior at times. This should be used carefully. Unfortunately,
/// [`std::fs::canonicalize`] can be hard to use correctly, since it can often
/// fail, or on Windows returns annoying device paths. This is a problem Cargo
/// needs to improve on.
/// Copied from cargo: <https://github.com/rust-lang/cargo/blob/070e459c2d8b79c5b2ac5218064e7603329c92ae/crates/cargo-util/src/paths.rs#L81>
pub fn normalize_path(path: &Path) -> PathBuf {
    let path = expand_tilde(path);
    let mut components = path.components().peekable();
    let mut ret = if let Some(c @ Component::Prefix(..)) = components.peek().cloned() {
        components.next();
        PathBuf::from(c.as_os_str())
    } else {
        PathBuf::new()
    };

    for component in components {
        match component {
            Component::Prefix(..) => unreachable!(),
            Component::RootDir => {
                ret.push(component.as_os_str());
            }
            Component::CurDir => {}
            Component::ParentDir => {
                ret.pop();
            }
            Component::Normal(c) => {
                ret.push(c);
            }
        }
    }
    ret
}

/// Returns the canonical, absolute form of a path with all intermediate components normalized.
///
/// This function is used instead of `std::fs::canonicalize` because we don't want to verify
/// here if the path exists, just normalize it's components.
pub fn canonicalize_path(path: &Path) -> std::io::Result<PathBuf> {
    let path = if path.is_relative() {
        std::env::current_dir().map(|current_dir| current_dir.join(path))?
    } else {
        path.to_path_buf()
    };

    Ok(normalize_path(&path))
}

use helix_lsp::lsp;
use url::Url;

impl Document {
    pub fn from(text: Rope, encoding: Option<&'static encoding_rs::Encoding>) -> Self {
        let encoding = encoding.unwrap_or(encoding_rs::UTF_8);
        let changes = ChangeSet::new(&text);
        let old_state = None;

        Self {
            id: DocumentId::default(),
            path: None,
            encoding,
            text,
            selections: HashMap::default(),
            indent_style: IndentStyle::Spaces(4),
            mode: Mode::Normal,
            restore_cursor: false,
            syntax: None,
            language: None,
            changes,
            old_state,
            diagnostics: Vec::new(),
            version: 0,
            history: Cell::new(History::default()),
            last_saved_revision: 0,
            language_server: None,
            line_ending: DEFAULT_LINE_ENDING,
        }
    }

    // TODO: async fn?
    /// Create a new document from `path`. Encoding is auto-detected, but it can be manually
    /// overwritten with the `encoding` parameter.
    pub fn open(
        path: PathBuf,
        encoding: Option<&'static encoding_rs::Encoding>,
        theme: Option<&Theme>,
        config_loader: Option<&syntax::Loader>,
    ) -> Result<Self, Error> {
        if !path.exists() {
            return Ok(Self::default());
        }

        let mut file = std::fs::File::open(&path).context(format!("unable to open {:?}", path))?;
<<<<<<< HEAD
        let (rope, encoding) = from_reader(&mut file, encoding)?;
=======
        let (mut rope, encoding) = from_reader(&mut file, encoding)?;
        let line_ending = with_line_ending(&mut rope);
>>>>>>> 3c31f501

        let mut doc = Self::from(rope, Some(encoding));

        // set the path and try detecting the language
        doc.set_path(&path)?;
        if let Some(loader) = config_loader {
            doc.detect_language(theme, loader);
        }

        // Detect indentation style and line ending.
        doc.detect_indent_style();
        doc.line_ending = auto_detect_line_ending(&doc.text).unwrap_or(DEFAULT_LINE_ENDING);

        Ok(doc)
    }

    /// The same as [`format`], but only returns formatting changes if auto-formatting
    /// is configured.
    pub fn auto_format(&self) -> Option<impl Future<Output = LspFormatting> + 'static> {
        if self.language_config().map(|c| c.auto_format) == Some(true) {
            self.format()
        } else {
            None
        }
    }

    /// If supported, returns the changes that should be applied to this document in order
    /// to format it nicely.
    pub fn format(&self) -> Option<impl Future<Output = LspFormatting> + 'static> {
        if let Some(language_server) = self.language_server.clone() {
            let text = self.text.clone();
            let id = self.identifier();
            let fut = async move {
                let edits = language_server
                    .text_document_formatting(id, lsp::FormattingOptions::default(), None)
                    .await
                    .unwrap_or_else(|e| {
                        log::warn!("LSP formatting failed: {}", e);
                        Default::default()
                    });
                LspFormatting {
                    doc: text,
                    edits,
                    offset_encoding: language_server.offset_encoding(),
                }
            };
            Some(fut)
        } else {
            None
        }
    }

    pub fn save(&mut self) -> impl Future<Output = Result<(), anyhow::Error>> {
        self.save_impl::<futures_util::future::Ready<_>>(None)
    }

    pub fn format_and_save(
        &mut self,
        formatting: Option<impl Future<Output = LspFormatting>>,
    ) -> impl Future<Output = anyhow::Result<()>> {
        self.save_impl(formatting)
    }

    // TODO: do we need some way of ensuring two save operations on the same doc can't run at once?
    // or is that handled by the OS/async layer
    /// The `Document`'s text is encoded according to its encoding and written to the file located
    /// at its `path()`.
    ///
    /// If `formatting` is present, it supplies some changes that we apply to the text before saving.
    fn save_impl<F: Future<Output = LspFormatting>>(
        &mut self,
        formatting: Option<F>,
    ) -> impl Future<Output = Result<(), anyhow::Error>> {
        // we clone and move text + path into the future so that we asynchronously save the current
        // state without blocking any further edits.

        let mut text = self.text().clone();
        let path = self.path.clone().expect("Can't save with no path set!"); // TODO: handle no path
        let identifier = self.identifier();

        // TODO: mark changes up to now as saved

        let language_server = self.language_server.clone();

        self.reset_modified();

        let encoding = self.encoding;

        // We encode the file according to the `Document`'s encoding.
        async move {
            use tokio::fs::File;
            if let Some(parent) = path.parent() {
                // TODO: display a prompt asking the user if the directories should be created
                if !parent.exists() {
                    return Err(Error::msg(
                        "can't save file, parent directory does not exist",
                    ));
                }
            }

            if let Some(fmt) = formatting {
                let success = Transaction::from(fmt.await).changes().apply(&mut text);
                if !success {
                    // This shouldn't happen, because the transaction changes were generated
                    // from the same text we're saving.
                    log::error!("failed to apply format changes before saving");
                }
            }

            let mut file = File::create(path).await?;
            to_writer(&mut file, encoding, &text).await?;

            if let Some(language_server) = language_server {
                language_server
                    .text_document_did_save(identifier, &text)
                    .await?;
            }

            Ok(())
        }
    }

    pub fn detect_language(&mut self, theme: Option<&Theme>, config_loader: &syntax::Loader) {
        if let Some(path) = &self.path {
            let language_config = config_loader.language_config_for_file_name(path);
            self.set_language(theme, language_config);
        }
    }

    /// Reload the document from its path.
    pub fn reload(&mut self, view_id: ViewId) -> Result<(), Error> {
        let encoding = &self.encoding;
        let path = self.path().filter(|path| path.exists());

        // If there is no path or the path no longer exists.
        if path.is_none() {
            return Err(anyhow!("can't find file to reload from"));
        }

        let mut file = std::fs::File::open(path.unwrap())?;
        let (mut rope, ..) = from_reader(&mut file, Some(encoding))?;
        let line_ending = with_line_ending(&mut rope);

        let transaction = helix_core::diff::compare_ropes(self.text(), &rope);
        self.apply(&transaction, view_id);
        self.append_changes_to_history(view_id);

        // Detect indentation style and set line ending.
        self.detect_indent_style();
        self.line_ending = line_ending;

        Ok(())
    }

    /// Sets the [`Document`]'s encoding with the encoding correspondent to `label`.
    pub fn set_encoding(&mut self, label: &str) -> Result<(), Error> {
        match encoding_rs::Encoding::for_label(label.as_bytes()) {
            Some(encoding) => self.encoding = encoding,
            None => return Err(anyhow::anyhow!("unknown encoding")),
        }
        Ok(())
    }

    /// Returns the [`Document`]'s current encoding.
    pub fn encoding(&self) -> &'static encoding_rs::Encoding {
        self.encoding
    }

    fn detect_indent_style(&mut self) {
        // Build a histogram of the indentation *increases* between
        // subsequent lines, ignoring lines that are all whitespace.
        //
        // Index 0 is for tabs, the rest are 1-8 spaces.
        let histogram: [usize; 9] = {
            let mut histogram = [0; 9];
            let mut prev_line_is_tabs = false;
            let mut prev_line_leading_count = 0usize;

            // Loop through the lines, checking for and recording indentation
            // increases as we go.
            'outer: for line in self.text.lines().take(1000) {
                let mut c_iter = line.chars();

                // Is first character a tab or space?
                let is_tabs = match c_iter.next() {
                    Some('\t') => true,
                    Some(' ') => false,

                    // Ignore blank lines.
                    Some(c) if char_is_line_ending(c) => continue,

                    _ => {
                        prev_line_is_tabs = false;
                        prev_line_leading_count = 0;
                        continue;
                    }
                };

                // Count the line's total leading tab/space characters.
                let mut leading_count = 1;
                let mut count_is_done = false;
                for c in c_iter {
                    match c {
                        '\t' if is_tabs && !count_is_done => leading_count += 1,
                        ' ' if !is_tabs && !count_is_done => leading_count += 1,

                        // We stop counting if we hit whitespace that doesn't
                        // qualify as indent or doesn't match the leading
                        // whitespace, but we don't exit the loop yet because
                        // we still want to determine if the line is blank.
                        c if char_is_whitespace(c) => count_is_done = true,

                        // Ignore blank lines.
                        c if char_is_line_ending(c) => continue 'outer,

                        _ => break,
                    }

                    // Bound the worst-case execution time for weird text files.
                    if leading_count > 256 {
                        continue 'outer;
                    }
                }

                // If there was an increase in indentation over the previous
                // line, update the histogram with that increase.
                if (prev_line_is_tabs == is_tabs || prev_line_leading_count == 0)
                    && prev_line_leading_count < leading_count
                {
                    if is_tabs {
                        histogram[0] += 1;
                    } else {
                        let amount = leading_count - prev_line_leading_count;
                        if amount <= 8 {
                            histogram[amount] += 1;
                        }
                    }
                }

                // Store this line's leading whitespace info for use with
                // the next line.
                prev_line_is_tabs = is_tabs;
                prev_line_leading_count = leading_count;
            }

            // Give more weight to tabs, because their presence is a very
            // strong indicator.
            histogram[0] *= 2;

            histogram
        };

        // Find the most frequent indent, its frequency, and the frequency of
        // the next-most frequent indent.
        let indent = histogram
            .iter()
            .enumerate()
            .max_by_key(|kv| kv.1)
            .unwrap()
            .0;
        let indent_freq = histogram[indent];
        let indent_freq_2 = *histogram
            .iter()
            .enumerate()
            .filter(|kv| kv.0 != indent)
            .map(|kv| kv.1)
            .max()
            .unwrap();

        // Use the auto-detected result if we're confident enough in its
        // accuracy, based on some heuristics.  Otherwise fall back to
        // the language-based setting.
        if indent_freq >= 1 && (indent_freq_2 as f64 / indent_freq as f64) < 0.66 {
            // Use the auto-detected setting.
            self.indent_style = match indent {
                0 => IndentStyle::Tabs,
                _ => IndentStyle::Spaces(indent as u8),
            };
        } else {
            // Fall back to language-based setting.
            let indent = self
                .language
                .as_ref()
                .and_then(|config| config.indent.as_ref())
                .map_or("  ", |config| config.unit.as_str()); // fallback to 2 spaces

            self.indent_style = if indent.starts_with(' ') {
                IndentStyle::Spaces(indent.len() as u8)
            } else {
                IndentStyle::Tabs
            };
        }
    }

    pub fn set_path(&mut self, path: &Path) -> Result<(), std::io::Error> {
        let path = canonicalize_path(path)?;

        // if parent doesn't exist we still want to open the document
        // and error out when document is saved
        self.path = Some(path);

        Ok(())
    }

    pub fn set_language(
        &mut self,
        theme: Option<&Theme>,
        language_config: Option<Arc<helix_core::syntax::LanguageConfiguration>>,
    ) {
        if let Some(language_config) = language_config {
            let scopes = theme.map(|theme| theme.scopes()).unwrap_or(&[]);
            if let Some(highlight_config) = language_config.highlight_config(scopes) {
                let syntax = Syntax::new(&self.text, highlight_config);
                self.syntax = Some(syntax);
                // TODO: config.configure(scopes) is now delayed, is that ok?
            }

            self.language = Some(language_config);
        } else {
            self.syntax = None;
            self.language = None;
        };
    }

    pub fn set_language2(
        &mut self,
        scope: &str,
        theme: Option<&Theme>,
        config_loader: Arc<syntax::Loader>,
    ) {
        let language_config = config_loader.language_config_for_scope(scope);

        self.set_language(theme, language_config);
    }

    pub fn set_language_server(&mut self, language_server: Option<Arc<helix_lsp::Client>>) {
        self.language_server = language_server;
    }

    pub fn set_selection(&mut self, view_id: ViewId, selection: Selection) {
        // TODO: use a transaction?
        self.selections.insert(view_id, selection);
    }

    fn apply_impl(&mut self, transaction: &Transaction, view_id: ViewId) -> bool {
        let old_doc = self.text().clone();

        let success = transaction.changes().apply(&mut self.text);

        if success {
            // update the selection: either take the selection specified in the transaction, or map the
            // current selection through changes.
            let selection = transaction
                .selection()
                .cloned()
                .unwrap_or_else(|| self.selection(view_id).clone().map(transaction.changes()));
            self.set_selection(view_id, selection);
        }

        if !transaction.changes().is_empty() {
            self.version += 1;

            // update tree-sitter syntax tree
            if let Some(syntax) = &mut self.syntax {
                // TODO: no unwrap
                syntax
                    .update(&old_doc, &self.text, transaction.changes())
                    .unwrap();
            }

            // map state.diagnostics over changes::map_pos too
            // NOTE: seems to do nothing since the language server resends diagnostics on each edit
            // for diagnostic in &mut self.diagnostics {
            //     use helix_core::Assoc;
            //     let changes = transaction.changes();
            //     diagnostic.range.start = changes.map_pos(diagnostic.range.start, Assoc::After);
            //     diagnostic.range.end = changes.map_pos(diagnostic.range.end, Assoc::After);
            //     diagnostic.line = self.text.char_to_line(diagnostic.range.start);
            // }

            // emit lsp notification
            if let Some(language_server) = &self.language_server {
                let notify = language_server.text_document_did_change(
                    self.versioned_identifier(),
                    &old_doc,
                    self.text(),
                    transaction.changes(),
                );

                if let Some(notify) = notify {
                    tokio::spawn(notify);
                } //.expect("failed to emit textDocument/didChange");
            }
        }
        success
    }

    pub fn apply(&mut self, transaction: &Transaction, view_id: ViewId) -> bool {
        // store the state just before any changes are made. This allows us to undo to the
        // state just before a transaction was applied.
        if self.changes.is_empty() && !transaction.changes().is_empty() {
            self.old_state = Some(State {
                doc: self.text.clone(),
                selection: self.selection(view_id).clone(),
            });
        }

        let success = self.apply_impl(transaction, view_id);

        if !transaction.changes().is_empty() {
            // Compose this transaction with the previous one
            take_with(&mut self.changes, |changes| {
                changes.compose(transaction.changes().clone())
            });
        }
        success
    }

    pub fn undo(&mut self, view_id: ViewId) {
        let mut history = self.history.take();
        let success = if let Some(transaction) = history.undo() {
            self.apply_impl(transaction, view_id)
        } else {
            false
        };
        self.history.set(history);

        if success {
            // reset changeset to fix len
            self.changes = ChangeSet::new(self.text());
        }
    }

    pub fn redo(&mut self, view_id: ViewId) {
        let mut history = self.history.take();
        let success = if let Some(transaction) = history.redo() {
            self.apply_impl(transaction, view_id)
        } else {
            false
        };
        self.history.set(history);

        if success {
            // reset changeset to fix len
            self.changes = ChangeSet::new(self.text());
        }
    }

    pub fn earlier(&mut self, view_id: ViewId, uk: helix_core::history::UndoKind) {
        let txns = self.history.get_mut().earlier(uk);
        for txn in txns {
            self.apply_impl(&txn, view_id);
        }
    }

    pub fn later(&mut self, view_id: ViewId, uk: helix_core::history::UndoKind) {
        let txns = self.history.get_mut().later(uk);
        for txn in txns {
            self.apply_impl(&txn, view_id);
        }
    }

    /// Commit pending changes to history
    pub fn append_changes_to_history(&mut self, view_id: ViewId) {
        if self.changes.is_empty() {
            return;
        }

        let new_changeset = ChangeSet::new(self.text());
        let changes = std::mem::replace(&mut self.changes, new_changeset);
        // Instead of doing this messy merge we could always commit, and based on transaction
        // annotations either add a new layer or compose into the previous one.
        let transaction =
            Transaction::from(changes).with_selection(self.selection(view_id).clone());

        // HAXX: we need to reconstruct the state as it was before the changes..
        let old_state = self.old_state.take().expect("no old_state available");

        let mut history = self.history.take();
        history.commit_revision(&transaction, &old_state);
        self.history.set(history);
    }

    pub fn id(&self) -> DocumentId {
        self.id
    }

    pub fn is_modified(&self) -> bool {
        let history = self.history.take();
        let current_revision = history.current_revision();
        self.history.set(history);
        current_revision != self.last_saved_revision || !self.changes.is_empty()
    }

    pub fn reset_modified(&mut self) {
        let history = self.history.take();
        let current_revision = history.current_revision();
        self.history.set(history);
        self.last_saved_revision = current_revision;
    }

    pub fn mode(&self) -> Mode {
        self.mode
    }

    /// Corresponding language scope name. Usually `source.<lang>`.
    pub fn language(&self) -> Option<&str> {
        self.language
            .as_ref()
            .map(|language| language.scope.as_str())
    }

    pub fn language_config(&self) -> Option<&LanguageConfiguration> {
        self.language.as_deref()
    }

    /// Current document version, incremented at each change.
    pub fn version(&self) -> i32 {
        self.version
    }

    #[inline]
    pub fn language_server(&self) -> Option<&helix_lsp::Client> {
        self.language_server.as_deref()
    }

    #[inline]
    /// Tree-sitter AST tree
    pub fn syntax(&self) -> Option<&Syntax> {
        self.syntax.as_ref()
    }

    /// Tab size in columns.
    pub fn tab_width(&self) -> usize {
        self.language
            .as_ref()
            .and_then(|config| config.indent.as_ref())
            .map_or(4, |config| config.tab_width) // fallback to 4 columns
    }

    /// Returns a string containing a single level of indentation.
    ///
    /// TODO: we might not need this function anymore, since the information
    /// is conveniently available in `Document::indent_style` now.
    pub fn indent_unit(&self) -> &'static str {
        match self.indent_style {
            IndentStyle::Tabs => "\t",
            IndentStyle::Spaces(1) => " ",
            IndentStyle::Spaces(2) => "  ",
            IndentStyle::Spaces(3) => "   ",
            IndentStyle::Spaces(4) => "    ",
            IndentStyle::Spaces(5) => "     ",
            IndentStyle::Spaces(6) => "      ",
            IndentStyle::Spaces(7) => "       ",
            IndentStyle::Spaces(8) => "        ",

            // Unsupported indentation style.  This should never happen,
            // but just in case fall back to two spaces.
            _ => "  ",
        }
    }

    #[inline]
    /// File path on disk.
    pub fn path(&self) -> Option<&PathBuf> {
        self.path.as_ref()
    }

    pub fn url(&self) -> Option<Url> {
        self.path().map(|path| Url::from_file_path(path).unwrap())
    }

    #[inline]
    pub fn text(&self) -> &Rope {
        &self.text
    }

    #[inline]
    pub fn selection(&self, view_id: ViewId) -> &Selection {
        &self.selections[&view_id]
    }

    pub fn relative_path(&self) -> Option<PathBuf> {
        let cwdir = std::env::current_dir().expect("couldn't determine current directory");

        self.path.as_ref().map(|path| {
            let mut path = path.as_path();
            if path.is_absolute() {
                path = path.strip_prefix(cwdir).unwrap_or(path)
            };
            fold_home_dir(path)
        })
    }

    // pub fn slice<R>(&self, range: R) -> RopeSlice where R: RangeBounds {
    //     self.state.doc.slice
    // }

    // transact(Fn) ?

    // -- LSP methods

    #[inline]
    pub fn identifier(&self) -> lsp::TextDocumentIdentifier {
        lsp::TextDocumentIdentifier::new(self.url().unwrap())
    }

    pub fn versioned_identifier(&self) -> lsp::VersionedTextDocumentIdentifier {
        lsp::VersionedTextDocumentIdentifier::new(self.url().unwrap(), self.version)
    }

    #[inline]
    pub fn diagnostics(&self) -> &[Diagnostic] {
        &self.diagnostics
    }

    pub fn set_diagnostics(&mut self, diagnostics: Vec<Diagnostic>) {
        self.diagnostics = diagnostics;
    }
}

impl Default for Document {
    fn default() -> Self {
        let text = Rope::from("");
        Self::from(text, None)
    }
}

#[cfg(test)]
mod test {
    use super::*;

    #[test]
    fn changeset_to_changes() {
        use helix_lsp::{lsp, Client, OffsetEncoding};
        let text = Rope::from("hello");
        let mut doc = Document::from(text, None);
        let view = ViewId::default();
        doc.set_selection(view, Selection::single(5, 5));

        // insert

        let transaction = Transaction::insert(doc.text(), doc.selection(view), " world".into());
        let old_doc = doc.text().clone();
        doc.apply(&transaction, view);
        let changes = Client::changeset_to_changes(
            &old_doc,
            doc.text(),
            transaction.changes(),
            OffsetEncoding::Utf8,
        );

        assert_eq!(
            changes,
            &[lsp::TextDocumentContentChangeEvent {
                range: Some(lsp::Range::new(
                    lsp::Position::new(0, 5),
                    lsp::Position::new(0, 5)
                )),
                text: " world".into(),
                range_length: None,
            }]
        );

        // delete

        let transaction = transaction.invert(&old_doc);
        let old_doc = doc.text().clone();
        doc.apply(&transaction, view);
        let changes = Client::changeset_to_changes(
            &old_doc,
            doc.text(),
            transaction.changes(),
            OffsetEncoding::Utf8,
        );

        // line: 0-based.
        // col: 0-based, gaps between chars.
        // 0 1 2 3 4 5 6 7 8 9 0 1
        // |h|e|l|l|o| |w|o|r|l|d|
        //           -------------
        // (0, 5)-(0, 11)
        assert_eq!(
            changes,
            &[lsp::TextDocumentContentChangeEvent {
                range: Some(lsp::Range::new(
                    lsp::Position::new(0, 5),
                    lsp::Position::new(0, 11)
                )),
                text: "".into(),
                range_length: None,
            }]
        );

        // replace

        // also tests that changes are layered, positions depend on previous changes.

        doc.set_selection(view, Selection::single(0, 5));
        let transaction = Transaction::change(
            doc.text(),
            vec![(0, 2, Some("aei".into())), (3, 5, Some("ou".into()))].into_iter(),
        );
        // aeilou
        let old_doc = doc.text().clone();
        doc.apply(&transaction, view);
        let changes = Client::changeset_to_changes(
            &old_doc,
            doc.text(),
            transaction.changes(),
            OffsetEncoding::Utf8,
        );

        assert_eq!(
            changes,
            &[
                // 0 1 2 3 4 5
                // |h|e|l|l|o|
                // ----
                //
                // aeillo
                lsp::TextDocumentContentChangeEvent {
                    range: Some(lsp::Range::new(
                        lsp::Position::new(0, 0),
                        lsp::Position::new(0, 2)
                    )),
                    text: "aei".into(),
                    range_length: None,
                },
                // 0 1 2 3 4 5 6
                // |a|e|i|l|l|o|
                //         -----
                //
                // aeilou
                lsp::TextDocumentContentChangeEvent {
                    range: Some(lsp::Range::new(
                        lsp::Position::new(0, 4),
                        lsp::Position::new(0, 6)
                    )),
                    text: "ou".into(),
                    range_length: None,
                }
            ]
        );
    }

    #[test]
    fn test_line_ending() {
        assert_eq!(Document::default().text().to_string(), "");
    }

    macro_rules! test_decode {
        ($label:expr, $label_override:expr) => {
            let encoding = encoding_rs::Encoding::for_label($label_override.as_bytes()).unwrap();
            let base_path = PathBuf::from(env!("CARGO_MANIFEST_DIR")).join("tests/encoding");
            let path = base_path.join(format!("{}_in.txt", $label));
            let ref_path = base_path.join(format!("{}_in_ref.txt", $label));
            assert!(path.exists());
            assert!(ref_path.exists());

            let mut file = std::fs::File::open(path).unwrap();
            let text = from_reader(&mut file, Some(encoding))
                .unwrap()
                .0
                .to_string();
            let expectation = std::fs::read_to_string(ref_path).unwrap();
            assert_eq!(text[..], expectation[..]);
        };
    }

    macro_rules! test_encode {
        ($label:expr, $label_override:expr) => {
            let encoding = encoding_rs::Encoding::for_label($label_override.as_bytes()).unwrap();
            let base_path = PathBuf::from(env!("CARGO_MANIFEST_DIR")).join("tests/encoding");
            let path = base_path.join(format!("{}_out.txt", $label));
            let ref_path = base_path.join(format!("{}_out_ref.txt", $label));
            assert!(path.exists());
            assert!(ref_path.exists());

            let text = Rope::from_str(&std::fs::read_to_string(path).unwrap());
            let mut buf: Vec<u8> = Vec::new();
            helix_lsp::block_on(to_writer(&mut buf, encoding, &text)).unwrap();

            let expectation = std::fs::read(ref_path).unwrap();
            assert_eq!(buf, expectation);
        };
    }

    macro_rules! test_decode_fn {
        ($name:ident, $label:expr, $label_override:expr) => {
            #[test]
            fn $name() {
                test_decode!($label, $label_override);
            }
        };
        ($name:ident, $label:expr) => {
            #[test]
            fn $name() {
                test_decode!($label, $label);
            }
        };
    }

    macro_rules! test_encode_fn {
        ($name:ident, $label:expr, $label_override:expr) => {
            #[test]
            fn $name() {
                test_encode!($label, $label_override);
            }
        };
        ($name:ident, $label:expr) => {
            #[test]
            fn $name() {
                test_encode!($label, $label);
            }
        };
    }

    test_decode_fn!(test_big5_decode, "big5");
    test_encode_fn!(test_big5_encode, "big5");
    test_decode_fn!(test_euc_kr_decode, "euc_kr", "EUC-KR");
    test_encode_fn!(test_euc_kr_encode, "euc_kr", "EUC-KR");
    test_decode_fn!(test_gb18030_decode, "gb18030");
    test_encode_fn!(test_gb18030_encode, "gb18030");
    test_decode_fn!(test_iso_2022_jp_decode, "iso_2022_jp", "ISO-2022-JP");
    test_encode_fn!(test_iso_2022_jp_encode, "iso_2022_jp", "ISO-2022-JP");
    test_decode_fn!(test_jis0208_decode, "jis0208", "EUC-JP");
    test_encode_fn!(test_jis0208_encode, "jis0208", "EUC-JP");
    test_decode_fn!(test_jis0212_decode, "jis0212", "EUC-JP");
    test_decode_fn!(test_shift_jis_decode, "shift_jis");
    test_encode_fn!(test_shift_jis_encode, "shift_jis");
}<|MERGE_RESOLUTION|>--- conflicted
+++ resolved
@@ -461,12 +461,8 @@
         }
 
         let mut file = std::fs::File::open(&path).context(format!("unable to open {:?}", path))?;
-<<<<<<< HEAD
-        let (rope, encoding) = from_reader(&mut file, encoding)?;
-=======
         let (mut rope, encoding) = from_reader(&mut file, encoding)?;
         let line_ending = with_line_ending(&mut rope);
->>>>>>> 3c31f501
 
         let mut doc = Self::from(rope, Some(encoding));
 
@@ -476,9 +472,9 @@
             doc.detect_language(theme, loader);
         }
 
-        // Detect indentation style and line ending.
+        // Detect indentation style and set line ending.
         doc.detect_indent_style();
-        doc.line_ending = auto_detect_line_ending(&doc.text).unwrap_or(DEFAULT_LINE_ENDING);
+        doc.line_ending = line_ending;
 
         Ok(doc)
     }
