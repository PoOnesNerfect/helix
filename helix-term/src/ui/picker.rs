mod handlers;
mod query;

use crate::{
    alt,
    compositor::{self, Component, Compositor, Context, Event, EventResult},
    ctrl, key, shift,
    ui::{
        self,
        document::{render_document, LinePos, TextRenderer},
<<<<<<< HEAD
=======
        picker::query::PickerQuery,
>>>>>>> 1b5295a3
        text_decorations::DecorationManager,
        EditorView,
    },
};
use futures_util::future::BoxFuture;
use helix_event::AsyncHook;
use nucleo::pattern::{CaseMatching, Normalization};
use nucleo::{Config, Nucleo};
use thiserror::Error;
use tokio::sync::mpsc::Sender;
use tui::{
    buffer::Buffer as Surface,
    layout::Constraint,
    text::{Span, Spans},
    widgets::{Block, BorderType, Cell, Row, Table},
};

use tui::widgets::Widget;

use std::{
    borrow::Cow,
    collections::HashMap,
    io::Read,
    path::{Path, PathBuf},
    sync::{
        atomic::{self, AtomicUsize},
        Arc,
    },
};

use crate::ui::{Prompt, PromptEvent};
use helix_core::{
    char_idx_at_visual_offset, fuzzy::MATCHER, movement::Direction,
    text_annotations::TextAnnotations, unicode::segmentation::UnicodeSegmentation, Position,
};
use helix_view::{
    editor::Action,
    graphics::{CursorKind, Margin, Modifier, Rect},
    theme::Style,
    view::ViewPosition,
    Document, DocumentId, Editor,
};

use self::handlers::{DynamicQueryChange, DynamicQueryHandler, PreviewHighlightHandler};

pub const ID: &str = "picker";

pub const MIN_AREA_WIDTH_FOR_PREVIEW: u16 = 72;
/// Biggest file size to preview in bytes
pub const MAX_FILE_SIZE_FOR_PREVIEW: u64 = 10 * 1024 * 1024;

#[derive(PartialEq, Eq, Hash)]
pub enum PathOrId<'a> {
    Id(DocumentId),
    // See [PathOrId::from_path_buf]: this will eventually become `Path(&Path)`.
    Path(Cow<'a, Path>),
}

impl<'a> PathOrId<'a> {
    /// Creates a [PathOrId] from a PathBuf
    ///
    /// # Deprecated
    /// The owned version of PathOrId will be removed in a future refactor
    /// and replaced with `&'a Path`. See the caller of this function for
    /// more details on its removal.
    #[deprecated]
    pub fn from_path_buf(path_buf: PathBuf) -> Self {
        Self::Path(Cow::Owned(path_buf))
    }
}

impl<'a> From<&'a Path> for PathOrId<'a> {
    fn from(path: &'a Path) -> Self {
        Self::Path(Cow::Borrowed(path))
    }
}

impl<'a> From<DocumentId> for PathOrId<'a> {
    fn from(v: DocumentId) -> Self {
        Self::Id(v)
    }
}

type FileCallback<T> = Box<dyn for<'a> Fn(&'a Editor, &'a T) -> Option<FileLocation<'a>>>;

/// File path and range of lines (used to align and highlight lines)
pub type FileLocation<'a> = (PathOrId<'a>, Option<(usize, usize)>);

pub enum CachedPreview {
    Document(Box<Document>),
    Binary,
    LargeFile,
    NotFound,
}

// We don't store this enum in the cache so as to avoid lifetime constraints
// from borrowing a document already opened in the editor.
pub enum Preview<'picker, 'editor> {
    Cached(&'picker CachedPreview),
    EditorDocument(&'editor Document),
}

impl Preview<'_, '_> {
    fn document(&self) -> Option<&Document> {
        match self {
            Preview::EditorDocument(doc) => Some(doc),
            Preview::Cached(CachedPreview::Document(doc)) => Some(doc),
            _ => None,
        }
    }

    /// Alternate text to show for the preview.
    fn placeholder(&self) -> &str {
        match *self {
            Self::EditorDocument(_) => "<Invalid file location>",
            Self::Cached(preview) => match preview {
                CachedPreview::Document(_) => "<Invalid file location>",
                CachedPreview::Binary => "<Binary file>",
                CachedPreview::LargeFile => "<File too large to preview>",
                CachedPreview::NotFound => "<File not found>",
            },
        }
    }
}

fn inject_nucleo_item<T, D>(
    injector: &nucleo::Injector<T>,
    columns: &[Column<T, D>],
    item: T,
    editor_data: &D,
) {
    injector.push(item, |item, dst| {
        for (column, text) in columns.iter().filter(|column| column.filter).zip(dst) {
            *text = column.format_text(item, editor_data).into()
        }
    });
}

pub struct Injector<T, D> {
    dst: nucleo::Injector<T>,
    columns: Arc<[Column<T, D>]>,
    editor_data: Arc<D>,
    version: usize,
    picker_version: Arc<AtomicUsize>,
    /// A marker that requests a redraw when the injector drops.
    /// This marker causes the "running" indicator to disappear when a background job
    /// providing items is finished and drops. This could be wrapped in an [Arc] to ensure
    /// that the redraw is only requested when all Injectors drop for a Picker (which removes
    /// the "running" indicator) but the redraw handle is debounced so this is unnecessary.
    _redraw: helix_event::RequestRedrawOnDrop,
}

impl<I, D> Clone for Injector<I, D> {
    fn clone(&self) -> Self {
        Injector {
            dst: self.dst.clone(),
            columns: self.columns.clone(),
            editor_data: self.editor_data.clone(),
            version: self.version,
            picker_version: self.picker_version.clone(),
            _redraw: helix_event::RequestRedrawOnDrop,
        }
    }
}

#[derive(Error, Debug)]
#[error("picker has been shut down")]
pub struct InjectorShutdown;

impl<T, D> Injector<T, D> {
    pub fn push(&self, item: T) -> Result<(), InjectorShutdown> {
        if self.version != self.picker_version.load(atomic::Ordering::Relaxed) {
            return Err(InjectorShutdown);
        }

        inject_nucleo_item(&self.dst, &self.columns, item, &self.editor_data);
        Ok(())
    }
}

type ColumnFormatFn<T, D> = for<'a> fn(&'a T, &'a D) -> Cell<'a>;

pub struct Column<T, D> {
    name: Arc<str>,
    format: ColumnFormatFn<T, D>,
    /// Whether the column should be passed to nucleo for matching and filtering.
    /// `DynamicPicker` uses this so that the dynamic column (for example regex in
    /// global search) is not used for filtering twice.
    filter: bool,
    hidden: bool,
}

impl<T, D> Column<T, D> {
    pub fn new(name: impl Into<Arc<str>>, format: ColumnFormatFn<T, D>) -> Self {
        Self {
            name: name.into(),
            format,
            filter: true,
            hidden: false,
        }
    }

    /// A column which does not display any contents
    pub fn hidden(name: impl Into<Arc<str>>) -> Self {
        let format = |_: &T, _: &D| unreachable!();

        Self {
            name: name.into(),
            format,
            filter: false,
            hidden: true,
        }
    }

    pub fn without_filtering(mut self) -> Self {
        self.filter = false;
        self
    }

    fn format<'a>(&self, item: &'a T, data: &'a D) -> Cell<'a> {
        (self.format)(item, data)
    }

    fn format_text<'a>(&self, item: &'a T, data: &'a D) -> Cow<'a, str> {
        let text: String = self.format(item, data).content.into();
        text.into()
    }
}

/// Returns a new list of options to replace the contents of the picker
/// when called with the current picker query,
type DynQueryCallback<T, D> =
    fn(&str, &mut Editor, Arc<D>, &Injector<T, D>) -> BoxFuture<'static, anyhow::Result<()>>;

pub struct Picker<T: 'static + Send + Sync, D: 'static> {
    columns: Arc<[Column<T, D>]>,
    primary_column: usize,
    editor_data: Arc<D>,
    version: Arc<AtomicUsize>,
    matcher: Nucleo<T>,

    /// Current height of the completions box
    completion_height: u16,

    cursor: u32,
    prompt: Prompt,
    query: PickerQuery,

    /// Whether to show the preview panel (default true)
    show_preview: bool,
    /// Constraints for tabular formatting
    widths: Vec<Constraint>,

    callback_fn: PickerCallback<T>,

    pub truncate_start: bool,
    /// Caches paths to documents
    preview_cache: HashMap<Arc<Path>, CachedPreview>,
    read_buffer: Vec<u8>,
    /// Given an item in the picker, return the file path and line number to display.
    file_fn: Option<FileCallback<T>>,
    /// An event handler for syntax highlighting the currently previewed file.
    preview_highlight_handler: Sender<Arc<Path>>,
    dynamic_query_handler: Option<Sender<DynamicQueryChange>>,
}

impl<T: 'static + Send + Sync, D: 'static + Send + Sync> Picker<T, D> {
    pub fn stream(
        columns: impl IntoIterator<Item = Column<T, D>>,
        editor_data: D,
    ) -> (Nucleo<T>, Injector<T, D>) {
        let columns: Arc<[_]> = columns.into_iter().collect();
        let matcher_columns = columns.iter().filter(|col| col.filter).count() as u32;
        assert!(matcher_columns > 0);
        let matcher = Nucleo::new(
            Config::DEFAULT,
            Arc::new(helix_event::request_redraw),
            None,
            matcher_columns,
        );
        let streamer = Injector {
            dst: matcher.injector(),
            columns,
            editor_data: Arc::new(editor_data),
            version: 0,
            picker_version: Arc::new(AtomicUsize::new(0)),
            _redraw: helix_event::RequestRedrawOnDrop,
        };
        (matcher, streamer)
    }

    pub fn new<C, O, F>(
        columns: C,
        primary_column: usize,
        options: O,
        editor_data: D,
        callback_fn: F,
    ) -> Self
    where
        C: IntoIterator<Item = Column<T, D>>,
        O: IntoIterator<Item = T>,
        F: Fn(&mut Context, &T, Action) + 'static,
    {
        let columns: Arc<[_]> = columns.into_iter().collect();
        let matcher_columns = columns.iter().filter(|col| col.filter).count() as u32;
        assert!(matcher_columns > 0);
        let matcher = Nucleo::new(
            Config::DEFAULT,
            Arc::new(helix_event::request_redraw),
            None,
            matcher_columns,
        );
        let injector = matcher.injector();
        for item in options {
            inject_nucleo_item(&injector, &columns, item, &editor_data);
        }
        Self::with(
            matcher,
            columns,
            primary_column,
            Arc::new(editor_data),
            Arc::new(AtomicUsize::new(0)),
            callback_fn,
        )
    }

    pub fn with_stream(
        matcher: Nucleo<T>,
        primary_column: usize,
        injector: Injector<T, D>,
        callback_fn: impl Fn(&mut Context, &T, Action) + 'static,
    ) -> Self {
        Self::with(
            matcher,
            injector.columns,
            primary_column,
            injector.editor_data,
            injector.picker_version,
            callback_fn,
        )
    }

    fn with(
        matcher: Nucleo<T>,
        columns: Arc<[Column<T, D>]>,
        default_column: usize,
        editor_data: Arc<D>,
        version: Arc<AtomicUsize>,
        callback_fn: impl Fn(&mut Context, &T, Action) + 'static,
    ) -> Self {
        assert!(!columns.is_empty());

        let prompt = Prompt::new(
            "".into(),
            None,
            ui::completers::none,
            |_editor: &mut Context, _pattern: &str, _event: PromptEvent| {},
        );

        let widths = columns
            .iter()
            .map(|column| Constraint::Length(column.name.chars().count() as u16))
            .collect();

        let query = PickerQuery::new(columns.iter().map(|col| &col.name).cloned(), default_column);

        Self {
            columns,
            primary_column: default_column,
            matcher,
            editor_data,
            version,
            cursor: 0,
            prompt,
            query,
            truncate_start: true,
            show_preview: true,
            callback_fn: Box::new(callback_fn),
            completion_height: 0,
            widths,
            preview_cache: HashMap::new(),
            read_buffer: Vec::with_capacity(1024),
            file_fn: None,
            preview_highlight_handler: PreviewHighlightHandler::<T, D>::default().spawn(),
            dynamic_query_handler: None,
        }
    }

    pub fn injector(&self) -> Injector<T, D> {
        Injector {
            dst: self.matcher.injector(),
            columns: self.columns.clone(),
            editor_data: self.editor_data.clone(),
            version: self.version.load(atomic::Ordering::Relaxed),
            picker_version: self.version.clone(),
            _redraw: helix_event::RequestRedrawOnDrop,
        }
    }

    pub fn truncate_start(mut self, truncate_start: bool) -> Self {
        self.truncate_start = truncate_start;
        self
    }

    pub fn with_preview(
        mut self,
        preview_fn: impl for<'a> Fn(&'a Editor, &'a T) -> Option<FileLocation<'a>> + 'static,
    ) -> Self {
        self.file_fn = Some(Box::new(preview_fn));
        // assumption: if we have a preview we are matching paths... If this is ever
        // not true this could be a separate builder function
        self.matcher.update_config(Config::DEFAULT.match_paths());
        self
    }

    pub fn with_history_register(mut self, history_register: Option<char>) -> Self {
        self.prompt.with_history_register(history_register);
        self
    }

    pub fn with_dynamic_query(
        mut self,
        callback: DynQueryCallback<T, D>,
        debounce_ms: Option<u64>,
    ) -> Self {
        let handler = DynamicQueryHandler::new(callback, debounce_ms).spawn();
        let event = DynamicQueryChange {
            query: self.primary_query(),
            // Treat the initial query as a paste.
            is_paste: true,
        };
        helix_event::send_blocking(&handler, event);
        self.dynamic_query_handler = Some(handler);
        self
    }

    /// Move the cursor by a number of lines, either down (`Forward`) or up (`Backward`)
    pub fn move_by(&mut self, amount: u32, direction: Direction) {
        let len = self.matcher.snapshot().matched_item_count();

        if len == 0 {
            // No results, can't move.
            return;
        }

        match direction {
            Direction::Forward => {
                self.cursor = self.cursor.saturating_add(amount) % len;
            }
            Direction::Backward => {
                self.cursor = self.cursor.saturating_add(len).saturating_sub(amount) % len;
            }
        }
    }

    /// Move the cursor down by exactly one page. After the last page comes the first page.
    pub fn page_up(&mut self) {
        self.move_by(self.completion_height as u32, Direction::Backward);
    }

    /// Move the cursor up by exactly one page. After the first page comes the last page.
    pub fn page_down(&mut self) {
        self.move_by(self.completion_height as u32, Direction::Forward);
    }

    /// Move the cursor to the first entry
    pub fn to_start(&mut self) {
        self.cursor = 0;
    }

    /// Move the cursor to the last entry
    pub fn to_end(&mut self) {
        self.cursor = self
            .matcher
            .snapshot()
            .matched_item_count()
            .saturating_sub(1);
    }

    pub fn selection(&self) -> Option<&T> {
        self.matcher
            .snapshot()
            .get_matched_item(self.cursor)
            .map(|item| item.data)
    }

    fn primary_query(&self) -> Arc<str> {
        self.query
            .get(&self.columns[self.primary_column].name)
            .cloned()
            .unwrap_or_else(|| "".into())
    }

    fn header_height(&self) -> u16 {
        if self.columns.len() > 1 {
            1
        } else {
            0
        }
    }

    pub fn toggle_preview(&mut self) {
        self.show_preview = !self.show_preview;
    }

    fn prompt_handle_event(&mut self, event: &Event, cx: &mut Context) -> EventResult {
        if let EventResult::Consumed(_) = self.prompt.handle_event(event, cx) {
            self.handle_prompt_change(matches!(event, Event::Paste(_)));
        }
        EventResult::Consumed(None)
    }

    fn handle_prompt_change(&mut self, is_paste: bool) {
        // TODO: better track how the pattern has changed
        let line = self.prompt.line();
        let old_query = self.query.parse(line);
        if self.query == old_query {
            return;
        }
        // If the query has meaningfully changed, reset the cursor to the top of the results.
        self.cursor = 0;
        // Have nucleo reparse each changed column.
        for (i, column) in self
            .columns
            .iter()
            .filter(|column| column.filter)
            .enumerate()
        {
            let pattern = self
                .query
                .get(&column.name)
                .map(|f| &**f)
                .unwrap_or_default();
            let old_pattern = old_query
                .get(&column.name)
                .map(|f| &**f)
                .unwrap_or_default();
            // Fastlane: most columns will remain unchanged after each edit.
            if pattern == old_pattern {
                continue;
            }
            let is_append = pattern.starts_with(old_pattern);
            self.matcher.pattern.reparse(
                i,
                pattern,
                CaseMatching::Smart,
                Normalization::Smart,
                is_append,
            );
        }
        // If this is a dynamic picker, notify the query hook that the primary
        // query might have been updated.
        if let Some(handler) = &self.dynamic_query_handler {
            let event = DynamicQueryChange {
                query: self.primary_query(),
                is_paste,
            };
            helix_event::send_blocking(handler, event);
        }
    }

    /// Get (cached) preview for the currently selected item. If a document corresponding
    /// to the path is already open in the editor, it is used instead.
    fn get_preview<'picker, 'editor>(
        &'picker mut self,
        editor: &'editor Editor,
    ) -> Option<(Preview<'picker, 'editor>, Option<(usize, usize)>)> {
        let current = self.selection()?;
        let (path_or_id, range) = (self.file_fn.as_ref()?)(editor, current)?;

        match path_or_id {
            PathOrId::Path(path) => {
                let path = path.as_ref();
                if let Some(doc) = editor.document_by_path(path) {
                    return Some((Preview::EditorDocument(doc), range));
                }

                if self.preview_cache.contains_key(path) {
                    // NOTE: we use `HashMap::get_key_value` here instead of indexing so we can
                    // retrieve the `Arc<Path>` key. The `path` in scope here is a `&Path` and
                    // we can cheaply clone the key for the preview highlight handler.
                    let (path, preview) = self.preview_cache.get_key_value(path).unwrap();
                    if matches!(preview, CachedPreview::Document(doc) if doc.language_config().is_none())
                    {
                        helix_event::send_blocking(&self.preview_highlight_handler, path.clone());
                    }
                    return Some((Preview::Cached(preview), range));
                }

                let path: Arc<Path> = path.into();
                let data = std::fs::File::open(&path).and_then(|file| {
                    let metadata = file.metadata()?;
                    // Read up to 1kb to detect the content type
                    let n = file.take(1024).read_to_end(&mut self.read_buffer)?;
                    let content_type = content_inspector::inspect(&self.read_buffer[..n]);
                    self.read_buffer.clear();
                    Ok((metadata, content_type))
                });
                let preview = data
                    .map(
                        |(metadata, content_type)| match (metadata.len(), content_type) {
                            (_, content_inspector::ContentType::BINARY) => CachedPreview::Binary,
                            (size, _) if size > MAX_FILE_SIZE_FOR_PREVIEW => {
                                CachedPreview::LargeFile
                            }
                            _ => Document::open(&path, None, None, editor.config.clone())
                                .map(|doc| {
                                    // Asynchronously highlight the new document
                                    helix_event::send_blocking(
                                        &self.preview_highlight_handler,
                                        path.clone(),
                                    );
                                    CachedPreview::Document(Box::new(doc))
                                })
                                .unwrap_or(CachedPreview::NotFound),
                        },
                    )
                    .unwrap_or(CachedPreview::NotFound);
                self.preview_cache.insert(path.clone(), preview);
                Some((Preview::Cached(&self.preview_cache[&path]), range))
            }
            PathOrId::Id(id) => {
                let doc = editor.documents.get(&id).unwrap();
                Some((Preview::EditorDocument(doc), range))
            }
        }
    }

    fn render_picker(&mut self, area: Rect, surface: &mut Surface, cx: &mut Context) {
        let status = self.matcher.tick(10);
        let snapshot = self.matcher.snapshot();
        if status.changed {
            self.cursor = self
                .cursor
                .min(snapshot.matched_item_count().saturating_sub(1))
        }

        let text_style = cx.editor.theme.get("ui.text");
        let selected = cx.editor.theme.get("ui.text.focus");
        let highlight_style = cx.editor.theme.get("special").add_modifier(Modifier::BOLD);

        // -- Render the frame:
        // clear area
        let background = cx.editor.theme.get("ui.background");
        surface.clear_with(area, background);

        const BLOCK: Block<'_> = Block::bordered();

        // calculate the inner area inside the box
        let inner = BLOCK.inner(area);

        BLOCK.render(area, surface);

        // -- Render the input bar:

        let area = inner.clip_left(1).with_height(1);
        // render the prompt first since it will clear its background
        self.prompt.render(area, surface, cx);

        let count = format!(
            "{}{}/{}",
            if status.running || self.matcher.active_injectors() > 0 {
                "(running) "
            } else {
                ""
            },
            snapshot.matched_item_count(),
            snapshot.item_count(),
        );
        surface.set_stringn(
            (area.x + area.width).saturating_sub(count.len() as u16 + 1),
            area.y,
            &count,
            (count.len()).min(area.width as usize),
            text_style,
        );

        // -- Separator
        let sep_style = cx.editor.theme.get("ui.background.separator");
        let borders = BorderType::line_symbols(BorderType::Plain);
        for x in inner.left()..inner.right() {
            if let Some(cell) = surface.get_mut(x, inner.y + 1) {
                cell.set_symbol(borders.horizontal).set_style(sep_style);
            }
        }

        // -- Render the contents:
        // subtract area of prompt from top
        let inner = inner.clip_top(2);
        let rows = inner.height.saturating_sub(self.header_height()) as u32;
        let offset = self.cursor - (self.cursor % std::cmp::max(1, rows));
        let cursor = self.cursor.saturating_sub(offset);
        let end = offset
            .saturating_add(rows)
            .min(snapshot.matched_item_count());
        let mut indices = Vec::new();
        let mut matcher = MATCHER.lock();
        matcher.config = Config::DEFAULT;
        if self.file_fn.is_some() {
            matcher.config.set_match_paths()
        }

        let options = snapshot.matched_items(offset..end).map(|item| {
            let mut widths = self.widths.iter_mut();
            let mut matcher_index = 0;

            Row::new(self.columns.iter().map(|column| {
                if column.hidden {
                    return Cell::default();
                }

                let Some(Constraint::Length(max_width)) = widths.next() else {
                    unreachable!();
                };
                let mut cell = column.format(item.data, &self.editor_data);
                let width = if column.filter {
                    snapshot.pattern().column_pattern(matcher_index).indices(
                        item.matcher_columns[matcher_index].slice(..),
                        &mut matcher,
                        &mut indices,
                    );
                    indices.sort_unstable();
                    indices.dedup();
                    let mut indices = indices.drain(..);
                    let mut next_highlight_idx = indices.next().unwrap_or(u32::MAX);
                    let mut span_list = Vec::new();
                    let mut current_span = String::new();
                    let mut current_style = Style::default();
                    let mut grapheme_idx = 0u32;
                    let mut width = 0;

                    let spans: &[Span] =
                        cell.content.lines.first().map_or(&[], |it| it.0.as_slice());
                    for span in spans {
                        // this looks like a bug on first glance, we are iterating
                        // graphemes but treating them as char indices. The reason that
                        // this is correct is that nucleo will only ever consider the first char
                        // of a grapheme (and discard the rest of the grapheme) so the indices
                        // returned by nucleo are essentially grapheme indecies
                        for grapheme in span.content.graphemes(true) {
                            let style = if grapheme_idx == next_highlight_idx {
                                next_highlight_idx = indices.next().unwrap_or(u32::MAX);
                                span.style.patch(highlight_style)
                            } else {
                                span.style
                            };
                            if style != current_style {
                                if !current_span.is_empty() {
                                    span_list.push(Span::styled(current_span, current_style))
                                }
                                current_span = String::new();
                                current_style = style;
                            }
                            current_span.push_str(grapheme);
                            grapheme_idx += 1;
                        }
                        width += span.width();
                    }

                    span_list.push(Span::styled(current_span, current_style));
                    cell = Cell::from(Spans::from(span_list));
                    matcher_index += 1;
                    width
                } else {
                    cell.content
                        .lines
                        .first()
                        .map(|line| line.width())
                        .unwrap_or_default()
                };

                if width as u16 > *max_width {
                    *max_width = width as u16;
                }

                cell
            }))
        });

        let mut table = Table::new(options)
            .style(text_style)
            .highlight_style(selected)
            .highlight_symbol(" > ")
            .column_spacing(1)
            .widths(&self.widths);

        // -- Header
        if self.columns.len() > 1 {
            let active_column = self.query.active_column(self.prompt.position());
            let header_style = cx.editor.theme.get("ui.picker.header");
            let header_column_style = cx.editor.theme.get("ui.picker.header.column");

            table = table.header(
                Row::new(self.columns.iter().map(|column| {
                    if column.hidden {
                        Cell::default()
                    } else {
                        let style =
                            if active_column.is_some_and(|name| Arc::ptr_eq(name, &column.name)) {
                                cx.editor.theme.get("ui.picker.header.column.active")
                            } else {
                                header_column_style
                            };

                        Cell::from(Span::styled(Cow::from(&*column.name), style))
                    }
                }))
                .style(header_style),
            );
        }

        use tui::widgets::TableState;

        table.render_table(
            inner,
            surface,
            &mut TableState {
                offset: 0,
                selected: Some(cursor as usize),
            },
            self.truncate_start,
        );
    }

    fn render_preview(&mut self, area: Rect, surface: &mut Surface, cx: &mut Context) {
        // -- Render the frame:
        // clear area
        let background = cx.editor.theme.get("ui.background");
        let text = cx.editor.theme.get("ui.text");
        surface.clear_with(area, background);

        const BLOCK: Block<'_> = Block::bordered();

        // calculate the inner area inside the box
        let inner = BLOCK.inner(area);
        // 1 column gap on either side
        let margin = Margin::horizontal(1);
        let inner = inner.inner(margin);
        BLOCK.render(area, surface);

        if let Some((preview, range)) = self.get_preview(cx.editor) {
            let doc = match preview.document() {
                Some(doc)
                    if range.map_or(true, |(start, end)| {
                        start <= end && end <= doc.text().len_lines()
                    }) =>
                {
                    doc
                }
                _ => {
                    let alt_text = preview.placeholder();
                    let x = inner.x + inner.width.saturating_sub(alt_text.len() as u16) / 2;
                    let y = inner.y + inner.height / 2;
                    surface.set_stringn(x, y, alt_text, inner.width as usize, text);
                    return;
                }
            };

            let mut offset = ViewPosition::default();
            if let Some((start_line, end_line)) = range {
                let height = end_line - start_line;
                let text = doc.text().slice(..);
                let start = text.line_to_char(start_line);
                let middle = text.line_to_char(start_line + height / 2);
                if height < inner.height as usize {
                    let text_fmt = doc.text_format(inner.width, None);
                    let annotations = TextAnnotations::default();
                    (offset.anchor, offset.vertical_offset) = char_idx_at_visual_offset(
                        text,
                        middle,
                        // align to middle
                        -(inner.height as isize / 2),
                        0,
                        &text_fmt,
                        &annotations,
                    );
                    if start < offset.anchor {
                        offset.anchor = start;
                        offset.vertical_offset = 0;
                    }
                } else {
                    offset.anchor = start;
                }
            }

            let syntax_highlights = EditorView::doc_syntax_highlights(
                doc,
                offset.anchor,
                area.height,
                &cx.editor.theme,
            );

            let mut overlay_highlights =
                EditorView::empty_highlight_iter(doc, offset.anchor, area.height);
            for spans in EditorView::doc_diagnostics_highlights(doc, &cx.editor.theme) {
                if spans.is_empty() {
                    continue;
                }
                overlay_highlights = Box::new(helix_core::syntax::merge(overlay_highlights, spans));
            }
            let mut decorations = DecorationManager::default();

            if let Some((start, end)) = range {
                let style = cx
                    .editor
                    .theme
                    .try_get("ui.highlight")
                    .unwrap_or_else(|| cx.editor.theme.get("ui.selection"));
                let draw_highlight = move |renderer: &mut TextRenderer, pos: LinePos| {
                    if (start..=end).contains(&pos.doc_line) {
                        let area = Rect::new(
                            renderer.viewport.x,
                            pos.visual_line,
                            renderer.viewport.width,
                            1,
                        );
                        renderer.set_style(area, style)
                    }
                };
                decorations.add_decoration(draw_highlight);
            }

            render_document(
                surface,
                inner,
                doc,
                offset,
                // TODO: compute text annotations asynchronously here (like inlay hints)
                &TextAnnotations::default(),
                syntax_highlights,
                overlay_highlights,
                &cx.editor.theme,
                decorations,
            );
        }
    }
}

impl<I: 'static + Send + Sync, D: 'static + Send + Sync> Component for Picker<I, D> {
    fn render(&mut self, area: Rect, surface: &mut Surface, cx: &mut Context) {
        // +---------+ +---------+
        // |prompt   | |preview  |
        // +---------+ |         |
        // |picker   | |         |
        // |         | |         |
        // +---------+ +---------+

        let render_preview =
            self.show_preview && self.file_fn.is_some() && area.width > MIN_AREA_WIDTH_FOR_PREVIEW;

        let picker_width = if render_preview {
            area.width / 2
        } else {
            area.width
        };

        let picker_area = area.with_width(picker_width);
        self.render_picker(picker_area, surface, cx);

        if render_preview {
            let preview_area = area.clip_left(picker_width);
            self.render_preview(preview_area, surface, cx);
        }
    }

    fn handle_event(&mut self, event: &Event, ctx: &mut Context) -> EventResult {
        // TODO: keybinds for scrolling preview

        let key_event = match event {
            Event::Key(event) => *event,
            Event::Paste(..) => return self.prompt_handle_event(event, ctx),
            Event::Resize(..) => return EventResult::Consumed(None),
            _ => return EventResult::Ignored(None),
        };

        let close_fn = |picker: &mut Self| {
            // if the picker is very large don't store it as last_picker to avoid
            // excessive memory consumption
            let callback: compositor::Callback = if picker.matcher.snapshot().item_count() > 100_000
            {
                Box::new(|compositor: &mut Compositor, _ctx| {
                    // remove the layer
                    compositor.pop();
                })
            } else {
                // stop streaming in new items in the background, really we should
                // be restarting the stream somehow once the picker gets
                // reopened instead (like for an FS crawl) that would also remove the
                // need for the special case above but that is pretty tricky
                picker.version.fetch_add(1, atomic::Ordering::Relaxed);
                Box::new(|compositor: &mut Compositor, _ctx| {
                    // remove the layer
                    compositor.last_picker = compositor.pop();
                })
            };
            EventResult::Consumed(Some(callback))
        };

        match key_event {
            shift!(Tab) | key!(Up) | ctrl!('p') => {
                self.move_by(1, Direction::Backward);
            }
            key!(Tab) | key!(Down) | ctrl!('n') => {
                self.move_by(1, Direction::Forward);
            }
            key!(PageDown) | ctrl!('d') => {
                self.page_down();
            }
            key!(PageUp) | ctrl!('u') => {
                self.page_up();
            }
            key!(Home) => {
                self.to_start();
            }
            key!(End) => {
                self.to_end();
            }
            key!(Esc) | ctrl!('c') => return close_fn(self),
            alt!(Enter) => {
                if let Some(option) = self.selection() {
                    (self.callback_fn)(ctx, option, Action::Load);
                }
            }
            key!(Enter) => {
                // If the prompt has a history completion and is empty, use enter to accept
                // that completion
                if let Some(completion) = self
                    .prompt
                    .first_history_completion(ctx.editor)
                    .filter(|_| self.prompt.line().is_empty())
                {
                    self.prompt.set_line(completion.to_string(), ctx.editor);
                    // Inserting from the history register is a paste.
                    self.handle_prompt_change(true);
                } else {
                    if let Some(option) = self.selection() {
                        (self.callback_fn)(ctx, option, Action::Replace);
                    }
                    if let Some(history_register) = self.prompt.history_register() {
                        if let Err(err) = ctx
                            .editor
                            .registers
                            .push(history_register, self.primary_query().to_string())
                        {
                            ctx.editor.set_error(err.to_string());
                        }
                    }
                    return close_fn(self);
                }
            }
            ctrl!('s') => {
                if let Some(option) = self.selection() {
                    (self.callback_fn)(ctx, option, Action::HorizontalSplit);
                }
                return close_fn(self);
            }
            ctrl!('v') => {
                if let Some(option) = self.selection() {
                    (self.callback_fn)(ctx, option, Action::VerticalSplit);
                }
                return close_fn(self);
            }
            ctrl!('t') => {
                self.toggle_preview();
            }
            _ => {
                self.prompt_handle_event(event, ctx);
            }
        }

        EventResult::Consumed(None)
    }

    fn cursor(&self, area: Rect, editor: &Editor) -> (Option<Position>, CursorKind) {
        let block = Block::bordered();
        // calculate the inner area inside the box
        let inner = block.inner(area);

        // prompt area
        let area = inner.clip_left(1).with_height(1);

        self.prompt.cursor(area, editor)
    }

    fn required_size(&mut self, (width, height): (u16, u16)) -> Option<(u16, u16)> {
        self.completion_height = height.saturating_sub(4 + self.header_height());
        Some((width, height))
    }

    fn id(&self) -> Option<&'static str> {
        Some(ID)
    }
}
impl<T: 'static + Send + Sync, D> Drop for Picker<T, D> {
    fn drop(&mut self) {
        // ensure we cancel any ongoing background threads streaming into the picker
        self.version.fetch_add(1, atomic::Ordering::Relaxed);
    }
}

type PickerCallback<T> = Box<dyn Fn(&mut Context, &T, Action)>;<|MERGE_RESOLUTION|>--- conflicted
+++ resolved
@@ -8,10 +8,7 @@
     ui::{
         self,
         document::{render_document, LinePos, TextRenderer},
-<<<<<<< HEAD
-=======
         picker::query::PickerQuery,
->>>>>>> 1b5295a3
         text_decorations::DecorationManager,
         EditorView,
     },
