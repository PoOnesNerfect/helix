--- conflicted
+++ resolved
@@ -16,15 +16,6 @@
 use tui::buffer::Buffer as Surface;
 
 use crate::ui::text_decorations::DecorationManager;
-<<<<<<< HEAD
-
-// impl<F: FnMut(&mut TextRenderer, LinePos)> LineDecoration for F {
-//     fn render_background(&mut self, renderer: &mut TextRenderer, pos: LinePos) {
-//         self(renderer, pos)
-//     }
-// }
-=======
->>>>>>> 1b5295a3
 
 #[derive(Debug, PartialEq, Eq, Clone, Copy)]
 enum StyleIterKind {
@@ -134,28 +125,12 @@
     theme: &Theme,
     mut decorations: DecorationManager,
 ) {
-<<<<<<< HEAD
-    let mut row_off = visual_offset_from_block(
-        text,
-        offset.anchor,
-        offset.anchor,
-        text_fmt,
-        text_annotations,
-    )
-    .0
-    .row;
-    row_off += offset.vertical_offset;
-
-    let mut formatter =
-        DocumentFormatter::new_at_prev_checkpoint(text, text_fmt, text_annotations, offset.anchor);
-=======
     let row_off = visual_offset_from_block(text, anchor, anchor, text_fmt, text_annotations)
         .0
         .row;
 
     let mut formatter =
         DocumentFormatter::new_at_prev_checkpoint(text, text_fmt, text_annotations, anchor);
->>>>>>> 1b5295a3
     let mut syntax_styles = StyleIter {
         text_style: renderer.text_style,
         active_highlights: Vec::with_capacity(64),
@@ -196,23 +171,6 @@
 
         // skip any graphemes on visual lines before the block start
         if grapheme.visual_pos.row < row_off {
-<<<<<<< HEAD
-            if grapheme.char_idx >= syntax_style_span.1 {
-                syntax_style_span = if let Some(style_span) = syntax_styles.next() {
-                    style_span
-                } else {
-                    break;
-                }
-            }
-            if grapheme.char_idx >= overlay_style_span.1 {
-                overlay_style_span = if let Some(style_span) = overlay_styles.next() {
-                    style_span
-                } else {
-                    break;
-                }
-            }
-=======
->>>>>>> 1b5295a3
             continue;
         }
         grapheme.visual_pos.row -= row_off;
@@ -222,11 +180,7 @@
         }
 
         // if the end of the viewport is reached stop rendering
-<<<<<<< HEAD
-        if grapheme.visual_pos.row as u16 >= renderer.viewport.height {
-=======
         if grapheme.visual_pos.row as u16 >= renderer.viewport.height + renderer.offset.row as u16 {
->>>>>>> 1b5295a3
             break;
         }
 
@@ -238,26 +192,16 @@
             // in that case we don't need to draw indent guides/virtual text
             if last_line_pos.doc_line != usize::MAX {
                 // draw indent guides for the last line
-<<<<<<< HEAD
-                decorations.decorate_line(renderer, last_line_pos);
-                renderer.draw_indent_guides(last_line_indent_level, last_line_pos.visual_line);
-                is_in_indent_area = true;
-                decorations.render_virtual_lines(renderer, last_line_pos)
-=======
                 renderer.draw_indent_guides(last_line_indent_level, last_line_pos.visual_line);
                 is_in_indent_area = true;
                 decorations.render_virtual_lines(renderer, last_line_pos, last_line_end)
->>>>>>> 1b5295a3
             }
             last_line_pos = LinePos {
                 first_visual_line: grapheme.line_idx != last_line_pos.doc_line,
                 doc_line: grapheme.line_idx,
                 visual_line: grapheme.visual_pos.row as u16,
             };
-<<<<<<< HEAD
-=======
             decorations.decorate_line(renderer, last_line_pos);
->>>>>>> 1b5295a3
         }
 
         // acquire the correct grapheme style
@@ -271,25 +215,6 @@
                 .next()
                 .unwrap_or((Style::default(), usize::MAX));
         }
-<<<<<<< HEAD
-
-        let (syntax_style, overlay_style) =
-            if let GraphemeSource::VirtualText { highlight } = grapheme.source {
-                let mut style = renderer.text_style;
-                if let Some(highlight) = highlight {
-                    style = style.patch(theme.highlight(highlight.0));
-                }
-
-                (style, Style::default())
-            } else {
-                (syntax_style_span.0, overlay_style_span.0)
-            };
-        decorations.decorate_grapheme(renderer, &grapheme);
-
-        let is_virtual = grapheme.is_virtual();
-        renderer.draw_grapheme(
-            grapheme.raw,
-=======
 
         let grapheme_style = if let GraphemeSource::VirtualText { highlight } = grapheme.source {
             let mut style = renderer.text_style;
@@ -301,7 +226,6 @@
                 overlay_style: Style::default(),
             }
         } else {
->>>>>>> 1b5295a3
             GraphemeStyle {
                 syntax_style: syntax_style_span.0,
                 overlay_style: overlay_style_span.0,
@@ -322,11 +246,7 @@
     }
 
     renderer.draw_indent_guides(last_line_indent_level, last_line_pos.visual_line);
-<<<<<<< HEAD
-    decorations.render_virtual_lines(renderer, last_line_pos)
-=======
     decorations.render_virtual_lines(renderer, last_line_pos, last_line_end)
->>>>>>> 1b5295a3
 }
 
 #[derive(Debug)]
@@ -466,42 +386,6 @@
         );
         true
     }
-    /// Draws a single `grapheme` at the current render position with a specified `style`.
-    pub fn draw_decoration_grapheme(
-        &mut self,
-        grapheme: Grapheme,
-        mut style: Style,
-        row: u16,
-        col: u16,
-    ) -> bool {
-        if row >= self.viewport.height || col >= self.viewport.width {
-            return false;
-        }
-        let is_whitespace = grapheme.is_whitespace();
-
-        // TODO is it correct to apply the whitspace style to all unicode white spaces?
-        if is_whitespace {
-            style = style.patch(self.whitespace_style);
-        }
-
-        let grapheme = match grapheme {
-            Grapheme::Tab { width } => {
-                let grapheme_tab_width = char_to_byte_idx(&self.virtual_tab, width);
-                &self.virtual_tab[..grapheme_tab_width]
-            }
-            Grapheme::Other { ref g } if g == "\u{00A0}" => " ",
-            Grapheme::Other { ref g } => g,
-            Grapheme::Newline => " ",
-        };
-
-        self.surface.set_string(
-            self.viewport.x + col,
-            self.viewport.y + row as u16,
-            grapheme,
-            style,
-        );
-        true
-    }
 
     /// Draws a single `grapheme` at the current render position with a specified `style`.
     pub fn draw_grapheme(
@@ -549,11 +433,7 @@
             Grapheme::Newline => &self.newline,
         };
 
-<<<<<<< HEAD
-        let in_bounds = self.column_in_bounds(position.col);
-=======
         let in_bounds = self.column_in_bounds(position.col + width - 1);
->>>>>>> 1b5295a3
 
         if in_bounds {
             self.surface.set_string(
@@ -585,10 +465,6 @@
         self.offset.col <= colum && colum < self.viewport.width as usize + self.offset.col
     }
 
-    pub fn column_in_bounds(&self, colum: usize) -> bool {
-        self.col_offset <= colum && colum < self.viewport.width as usize + self.col_offset
-    }
-
     /// Overlay indentation guides ontop of a rendered line
     /// The indentation level is computed in `draw_lines`.
     /// Therefore this function must always be called afterwards.
