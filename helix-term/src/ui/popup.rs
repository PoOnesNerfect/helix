--- conflicted
+++ resolved
@@ -46,14 +46,7 @@
         Self {
             contents,
             position: None,
-<<<<<<< HEAD
-            margin: Margin::none(),
-            size: (0, 0),
-            position_bias: Open::Above,
-            child_size: (0, 0),
-=======
             position_bias: Open::Below,
->>>>>>> 41dec92b
             area: Rect::new(0, 0, 0, 0),
             scroll_half_pages: 0,
             auto_close: false,
