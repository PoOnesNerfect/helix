--- conflicted
+++ resolved
@@ -61,7 +61,6 @@
     RequestCompletion,
 }
 
-<<<<<<< HEAD
 #[derive(Debug, Clone)]
 pub struct BufferTab {
     active: bool,
@@ -77,8 +76,6 @@
     }
 }
 
-=======
->>>>>>> 3ca50677
 impl EditorView {
     pub fn new(keymaps: Keymaps) -> Self {
         Self {
