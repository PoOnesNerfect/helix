use crate::{
    commands::{self, OnKeyCallback},
    compositor::{Component, Context, Event, EventResult},
    job::{self, Callback},
    key,
    keymap::{KeymapResult, Keymaps},
    ui::{
        document::{render_document, LinePos, TextRenderer, TranslatedPosition},
        Completion, Explorer, ProgressSpinners,
    },
};

use helix_core::{
    graphemes::{
        ensure_grapheme_boundary_next_byte, next_grapheme_boundary, prev_grapheme_boundary,
    },
    movement::Direction,
    syntax::{self, HighlightEvent},
    text_annotations::TextAnnotations,
    unicode::width::UnicodeWidthStr,
    visual_offset_from_block, Position, Range, Selection, Transaction,
};
use helix_view::{
<<<<<<< HEAD
    document::{Mode, SCRATCH_BUFFER_NAME},
    editor::{CompleteAction, CursorShapeConfig, ExplorerPosition},
=======
    document::{Mode, SavePoint, SCRATCH_BUFFER_NAME},
    editor::{CompleteAction, CursorShapeConfig},
>>>>>>> 2cf4ce23
    graphics::{Color, CursorKind, Modifier, Rect, Style},
    input::{KeyEvent, MouseButton, MouseEvent, MouseEventKind},
    keyboard::{KeyCode, KeyModifiers},
    Document, Editor, Theme, View,
};
use std::{mem::take, num::NonZeroUsize, path::PathBuf, rc::Rc, sync::Arc};

use tui::buffer::Buffer as Surface;

use super::statusline;
use super::{document::LineDecoration, lsp::SignatureHelp};

pub struct EditorView {
    pub keymaps: Keymaps,
    on_next_key: Option<OnKeyCallback>,
    pseudo_pending: Vec<KeyEvent>,
    pub(crate) last_insert: (commands::MappableCommand, Vec<InsertEvent>),
    pub(crate) completion: Option<Completion>,
    spinners: ProgressSpinners,
    pub(crate) explorer: Option<Explorer>,
}

#[derive(Debug, Clone)]
pub enum InsertEvent {
    Key(KeyEvent),
    CompletionApply(CompleteAction),
    TriggerCompletion,
    RequestCompletion,
}

impl Default for EditorView {
    fn default() -> Self {
        Self::new(Keymaps::default())
    }
}

impl EditorView {
    pub fn new(keymaps: Keymaps) -> Self {
        Self {
            keymaps,
            on_next_key: None,
            pseudo_pending: Vec::new(),
            last_insert: (commands::MappableCommand::normal_mode, Vec::new()),
            completion: None,
            spinners: ProgressSpinners::default(),
            explorer: None,
        }
    }

    pub fn spinners_mut(&mut self) -> &mut ProgressSpinners {
        &mut self.spinners
    }

    pub fn render_view(
        &self,
        editor: &Editor,
        doc: &Document,
        view: &View,
        viewport: Rect,
        surface: &mut Surface,
        is_focused: bool,
    ) {
        let inner = view.inner_area(doc);
        let area = view.area;
        let theme = &editor.theme;
        let config = editor.config();

        let text_annotations = view.text_annotations(doc, Some(theme));
        let mut line_decorations: Vec<Box<dyn LineDecoration>> = Vec::new();
        let mut translated_positions: Vec<TranslatedPosition> = Vec::new();

        // DAP: Highlight current stack frame position
        let stack_frame = editor.debugger.as_ref().and_then(|debugger| {
            if let (Some(frame), Some(thread_id)) = (debugger.active_frame, debugger.thread_id) {
                debugger
                    .stack_frames
                    .get(&thread_id)
                    .and_then(|bt| bt.get(frame))
            } else {
                None
            }
        });
        if let Some(frame) = stack_frame {
            if doc.path().is_some()
                && frame
                    .source
                    .as_ref()
                    .and_then(|source| source.path.as_ref())
                    == doc.path()
            {
                let line = frame.line - 1; // convert to 0-indexing
                let style = theme.get("ui.highlight");
                let line_decoration = move |renderer: &mut TextRenderer, pos: LinePos| {
                    if pos.doc_line != line {
                        return;
                    }
                    renderer
                        .surface
                        .set_style(Rect::new(area.x, pos.visual_line, area.width, 1), style);
                };

                line_decorations.push(Box::new(line_decoration));
            }
        }

        if is_focused && config.cursorline {
            line_decorations.push(Self::cursorline_decorator(doc, view, theme))
        }

        if is_focused && config.cursorcolumn {
            Self::highlight_cursorcolumn(doc, view, surface, theme, inner, &text_annotations);
        }

        let mut highlights =
            Self::doc_syntax_highlights(doc, view.offset.anchor, inner.height, theme);
        let overlay_highlights = Self::overlay_syntax_highlights(
            doc,
            view.offset.anchor,
            inner.height,
            &text_annotations,
        );
        if !overlay_highlights.is_empty() {
            highlights = Box::new(syntax::merge(highlights, overlay_highlights));
        }

        for diagnostic in Self::doc_diagnostics_highlights(doc, theme) {
            // Most of the `diagnostic` Vecs are empty most of the time. Skipping
            // a merge for any empty Vec saves a significant amount of work.
            if diagnostic.is_empty() {
                continue;
            }
            highlights = Box::new(syntax::merge(highlights, diagnostic));
        }

        let highlights: Box<dyn Iterator<Item = HighlightEvent>> = if is_focused {
            let highlights = syntax::merge(
                highlights,
                Self::doc_selection_highlights(
                    editor.mode(),
                    doc,
                    view,
                    theme,
                    &config.cursor_shape,
                ),
            );
            let focused_view_elements = Self::highlight_focused_view_elements(view, doc, theme);
            if focused_view_elements.is_empty() {
                Box::new(highlights)
            } else {
                Box::new(syntax::merge(highlights, focused_view_elements))
            }
        } else {
            Box::new(highlights)
        };

        Self::render_gutter(
            editor,
            doc,
            view,
            view.area,
            theme,
            is_focused,
            &mut line_decorations,
        );

        if is_focused {
            let cursor = doc
                .selection(view.id)
                .primary()
                .cursor(doc.text().slice(..));
            // set the cursor_cache to out of view in case the position is not found
            editor.cursor_cache.set(Some(None));
            let update_cursor_cache =
                |_: &mut TextRenderer, pos| editor.cursor_cache.set(Some(Some(pos)));
            translated_positions.push((cursor, Box::new(update_cursor_cache)));
        }

        render_document(
            surface,
            inner,
            doc,
            view.offset,
            &text_annotations,
            highlights,
            theme,
            &mut line_decorations,
            &mut translated_positions,
        );
        Self::render_rulers(editor, doc, view, inner, surface, theme);

        // if we're not at the edge of the screen, draw a right border
        if viewport.right() != view.area.right() {
            let x = area.right();
            let border_style = theme.get("ui.window");
            for y in area.top()..area.bottom() {
                surface[(x, y)]
                    .set_symbol(tui::symbols::line::VERTICAL)
                    //.set_symbol(" ")
                    .set_style(border_style);
            }
        }

        Self::render_diagnostics(doc, view, inner, surface, theme);

        let statusline_area = view
            .area
            .clip_top(view.area.height.saturating_sub(1))
            .clip_bottom(1); // -1 from bottom to remove commandline

        let mut context =
            statusline::RenderContext::new(editor, doc, view, is_focused, &self.spinners);

        statusline::render(&mut context, statusline_area, surface);
    }

    pub fn render_rulers(
        editor: &Editor,
        doc: &Document,
        view: &View,
        viewport: Rect,
        surface: &mut Surface,
        theme: &Theme,
    ) {
        let editor_rulers = &editor.config().rulers;
        let ruler_theme = theme
            .try_get("ui.virtual.ruler")
            .unwrap_or_else(|| Style::default().bg(Color::Red));

        let rulers = doc
            .language_config()
            .and_then(|config| config.rulers.as_ref())
            .unwrap_or(editor_rulers);

        rulers
            .iter()
            // View might be horizontally scrolled, convert from absolute distance
            // from the 1st column to relative distance from left of viewport
            .filter_map(|ruler| ruler.checked_sub(1 + view.offset.horizontal_offset as u16))
            .filter(|ruler| ruler < &viewport.width)
            .map(|ruler| viewport.clip_left(ruler).with_width(1))
            .for_each(|area| surface.set_style(area, ruler_theme))
    }

    pub fn overlay_syntax_highlights(
        doc: &Document,
        anchor: usize,
        height: u16,
        text_annotations: &TextAnnotations,
    ) -> Vec<(usize, std::ops::Range<usize>)> {
        let text = doc.text().slice(..);
        let row = text.char_to_line(anchor.min(text.len_chars()));

        let range = {
            // Calculate viewport byte ranges:
            // Saturating subs to make it inclusive zero indexing.
            let last_line = text.len_lines().saturating_sub(1);
            let last_visible_line = (row + height as usize).saturating_sub(1).min(last_line);
            let start = text.line_to_byte(row.min(last_line));
            let end = text.line_to_byte(last_visible_line + 1);

            start..end
        };

        text_annotations.collect_overlay_highlights(range)
    }

    /// Get syntax highlights for a document in a view represented by the first line
    /// and column (`offset`) and the last line. This is done instead of using a view
    /// directly to enable rendering syntax highlighted docs anywhere (eg. picker preview)
    pub fn doc_syntax_highlights<'doc>(
        doc: &'doc Document,
        anchor: usize,
        height: u16,
        _theme: &Theme,
    ) -> Box<dyn Iterator<Item = HighlightEvent> + 'doc> {
        let text = doc.text().slice(..);
        let row = text.char_to_line(anchor.min(text.len_chars()));

        let range = {
            // Calculate viewport byte ranges:
            // Saturating subs to make it inclusive zero indexing.
            let last_line = text.len_lines().saturating_sub(1);
            let last_visible_line = (row + height as usize).saturating_sub(1).min(last_line);
            let start = text.line_to_byte(row.min(last_line));
            let end = text.line_to_byte(last_visible_line + 1);

            start..end
        };

        match doc.syntax() {
            Some(syntax) => {
                let iter = syntax
                    // TODO: range doesn't actually restrict source, just highlight range
                    .highlight_iter(text.slice(..), Some(range), None)
                    .map(|event| event.unwrap())
                    .map(move |event| match event {
                        // TODO: use byte slices directly
                        // convert byte offsets to char offset
                        HighlightEvent::Source { start, end } => {
                            let start =
                                text.byte_to_char(ensure_grapheme_boundary_next_byte(text, start));
                            let end =
                                text.byte_to_char(ensure_grapheme_boundary_next_byte(text, end));
                            HighlightEvent::Source { start, end }
                        }
                        event => event,
                    });

                Box::new(iter)
            }
            None => Box::new(
                [HighlightEvent::Source {
                    start: text.byte_to_char(range.start),
                    end: text.byte_to_char(range.end),
                }]
                .into_iter(),
            ),
        }
    }

    /// Get highlight spans for document diagnostics
    pub fn doc_diagnostics_highlights(
        doc: &Document,
        theme: &Theme,
    ) -> [Vec<(usize, std::ops::Range<usize>)>; 5] {
        use helix_core::diagnostic::Severity;
        let get_scope_of = |scope| {
            theme
            .find_scope_index_exact(scope)
            // get one of the themes below as fallback values
            .or_else(|| theme.find_scope_index_exact("diagnostic"))
            .or_else(|| theme.find_scope_index_exact("ui.cursor"))
            .or_else(|| theme.find_scope_index_exact("ui.selection"))
            .expect(
                "at least one of the following scopes must be defined in the theme: `diagnostic`, `ui.cursor`, or `ui.selection`",
            )
        };

        // basically just queries the theme color defined in the config
        let hint = get_scope_of("diagnostic.hint");
        let info = get_scope_of("diagnostic.info");
        let warning = get_scope_of("diagnostic.warning");
        let error = get_scope_of("diagnostic.error");
        let r#default = get_scope_of("diagnostic"); // this is a bit redundant but should be fine

        let mut default_vec: Vec<(usize, std::ops::Range<usize>)> = Vec::new();
        let mut info_vec = Vec::new();
        let mut hint_vec = Vec::new();
        let mut warning_vec = Vec::new();
        let mut error_vec = Vec::new();

        for diagnostic in doc.diagnostics() {
            // Separate diagnostics into different Vecs by severity.
            let (vec, scope) = match diagnostic.severity {
                Some(Severity::Info) => (&mut info_vec, info),
                Some(Severity::Hint) => (&mut hint_vec, hint),
                Some(Severity::Warning) => (&mut warning_vec, warning),
                Some(Severity::Error) => (&mut error_vec, error),
                _ => (&mut default_vec, r#default),
            };

            // If any diagnostic overlaps ranges with the prior diagnostic,
            // merge the two together. Otherwise push a new span.
            match vec.last_mut() {
                Some((_, range)) if diagnostic.range.start <= range.end => {
                    // This branch merges overlapping diagnostics, assuming that the current
                    // diagnostic starts on range.start or later. If this assertion fails,
                    // we will discard some part of `diagnostic`. This implies that
                    // `doc.diagnostics()` is not sorted by `diagnostic.range`.
                    debug_assert!(range.start <= diagnostic.range.start);
                    range.end = diagnostic.range.end.max(range.end)
                }
                _ => vec.push((scope, diagnostic.range.start..diagnostic.range.end)),
            }
        }

        [default_vec, info_vec, hint_vec, warning_vec, error_vec]
    }

    /// Get highlight spans for selections in a document view.
    pub fn doc_selection_highlights(
        mode: Mode,
        doc: &Document,
        view: &View,
        theme: &Theme,
        cursor_shape_config: &CursorShapeConfig,
    ) -> Vec<(usize, std::ops::Range<usize>)> {
        let text = doc.text().slice(..);
        let selection = doc.selection(view.id);
        let primary_idx = selection.primary_index();

        let cursorkind = cursor_shape_config.from_mode(mode);
        let cursor_is_block = cursorkind == CursorKind::Block;

        let selection_scope = theme
            .find_scope_index_exact("ui.selection")
            .expect("could not find `ui.selection` scope in the theme!");
        let primary_selection_scope = theme
            .find_scope_index_exact("ui.selection.primary")
            .unwrap_or(selection_scope);
        let base_cursor_scope = theme
            .find_scope_index_exact("ui.cursor")
            .unwrap_or(selection_scope);
        let base_primary_cursor_scope = theme
            .find_scope_index("ui.cursor.primary")
            .unwrap_or(base_cursor_scope);

        let cursor_scope = match mode {
            Mode::Insert => theme.find_scope_index_exact("ui.cursor.insert"),
            Mode::Select => theme.find_scope_index_exact("ui.cursor.select"),
            Mode::Normal => theme.find_scope_index_exact("ui.cursor.normal"),
        }
        .unwrap_or(base_cursor_scope);

        let primary_cursor_scope = match mode {
            Mode::Insert => theme.find_scope_index_exact("ui.cursor.primary.insert"),
            Mode::Select => theme.find_scope_index_exact("ui.cursor.primary.select"),
            Mode::Normal => theme.find_scope_index_exact("ui.cursor.primary.normal"),
        }
        .unwrap_or(base_primary_cursor_scope);

        let mut spans: Vec<(usize, std::ops::Range<usize>)> = Vec::new();
        for (i, range) in selection.iter().enumerate() {
            let selection_is_primary = i == primary_idx;
            let (cursor_scope, selection_scope) = if selection_is_primary {
                (primary_cursor_scope, primary_selection_scope)
            } else {
                (cursor_scope, selection_scope)
            };

            // Special-case: cursor at end of the rope.
            if range.head == range.anchor && range.head == text.len_chars() {
                if !selection_is_primary || cursor_is_block {
                    // Bar and underline cursors are drawn by the terminal
                    // BUG: If the editor area loses focus while having a bar or
                    // underline cursor (eg. when a regex prompt has focus) then
                    // the primary cursor will be invisible. This doesn't happen
                    // with block cursors since we manually draw *all* cursors.
                    spans.push((cursor_scope, range.head..range.head + 1));
                }
                continue;
            }

            let range = range.min_width_1(text);
            if range.head > range.anchor {
                // Standard case.
                let cursor_start = prev_grapheme_boundary(text, range.head);
                // non block cursors look like they exclude the cursor
                let selection_end =
                    if selection_is_primary && !cursor_is_block && mode != Mode::Insert {
                        range.head
                    } else {
                        cursor_start
                    };
                spans.push((selection_scope, range.anchor..selection_end));
                if !selection_is_primary || cursor_is_block {
                    spans.push((cursor_scope, cursor_start..range.head));
                }
            } else {
                // Reverse case.
                let cursor_end = next_grapheme_boundary(text, range.head);
                if !selection_is_primary || cursor_is_block {
                    spans.push((cursor_scope, range.head..cursor_end));
                }
                // non block cursors look like they exclude the cursor
                let selection_start = if selection_is_primary
                    && !cursor_is_block
                    && !(mode == Mode::Insert && cursor_end == range.anchor)
                {
                    range.head
                } else {
                    cursor_end
                };
                spans.push((selection_scope, selection_start..range.anchor));
            }
        }

        spans
    }

    /// Render brace match, etc (meant for the focused view only)
    pub fn highlight_focused_view_elements(
        view: &View,
        doc: &Document,
        theme: &Theme,
    ) -> Vec<(usize, std::ops::Range<usize>)> {
        // Highlight matching braces
        if let Some(syntax) = doc.syntax() {
            let text = doc.text().slice(..);
            use helix_core::match_brackets;
            let pos = doc.selection(view.id).primary().cursor(text);

            if let Some(pos) = match_brackets::find_matching_bracket(syntax, doc.text(), pos) {
                // ensure col is on screen
                if let Some(highlight) = theme.find_scope_index_exact("ui.cursor.match") {
                    return vec![(highlight, pos..pos + 1)];
                }
            }
        }
        Vec::new()
    }

    /// Render bufferline at the top
    pub fn render_bufferline(editor: &Editor, viewport: Rect, surface: &mut Surface) {
        let scratch = PathBuf::from(SCRATCH_BUFFER_NAME); // default filename to use for scratch buffer
        surface.clear_with(
            viewport,
            editor
                .theme
                .try_get("ui.bufferline.background")
                .unwrap_or_else(|| editor.theme.get("ui.statusline")),
        );

        let bufferline_active = editor
            .theme
            .try_get("ui.bufferline.active")
            .unwrap_or_else(|| editor.theme.get("ui.statusline.active"));

        let bufferline_inactive = editor
            .theme
            .try_get("ui.bufferline")
            .unwrap_or_else(|| editor.theme.get("ui.statusline.inactive"));

        let mut x = viewport.x;
        let current_doc = view!(editor).doc;

        for doc in editor.documents() {
            let fname = doc
                .path()
                .unwrap_or(&scratch)
                .file_name()
                .unwrap_or_default()
                .to_str()
                .unwrap_or_default();

            let style = if current_doc == doc.id() {
                bufferline_active
            } else {
                bufferline_inactive
            };

            let text = format!(" {}{} ", fname, if doc.is_modified() { "[+]" } else { "" });
            let used_width = viewport.x.saturating_sub(x);
            let rem_width = surface.area.width.saturating_sub(used_width);

            x = surface
                .set_stringn(x, viewport.y, text, rem_width as usize, style)
                .0;

            if x >= surface.area.right() {
                break;
            }
        }
    }

    pub fn render_gutter<'d>(
        editor: &'d Editor,
        doc: &'d Document,
        view: &View,
        viewport: Rect,
        theme: &Theme,
        is_focused: bool,
        line_decorations: &mut Vec<Box<(dyn LineDecoration + 'd)>>,
    ) {
        let text = doc.text().slice(..);
        let cursors: Rc<[_]> = doc
            .selection(view.id)
            .iter()
            .map(|range| range.cursor_line(text))
            .collect();

        let mut offset = 0;

        let gutter_style = theme.get("ui.gutter");
        let gutter_selected_style = theme.get("ui.gutter.selected");
        let gutter_style_virtual = theme.get("ui.gutter.virtual");
        let gutter_selected_style_virtual = theme.get("ui.gutter.selected.virtual");

        for gutter_type in view.gutters() {
            let mut gutter = gutter_type.style(editor, doc, view, theme, is_focused);
            let width = gutter_type.width(view, doc);
            // avoid lots of small allocations by reusing a text buffer for each line
            let mut text = String::with_capacity(width);
            let cursors = cursors.clone();
            let gutter_decoration = move |renderer: &mut TextRenderer, pos: LinePos| {
                // TODO handle softwrap in gutters
                let selected = cursors.contains(&pos.doc_line);
                let x = viewport.x + offset;
                let y = viewport.y + pos.visual_line;

                let gutter_style = match (selected, pos.first_visual_line) {
                    (false, true) => gutter_style,
                    (true, true) => gutter_selected_style,
                    (false, false) => gutter_style_virtual,
                    (true, false) => gutter_selected_style_virtual,
                };

                if let Some(style) =
                    gutter(pos.doc_line, selected, pos.first_visual_line, &mut text)
                {
                    renderer
                        .surface
                        .set_stringn(x, y, &text, width, gutter_style.patch(style));
                } else {
                    renderer.surface.set_style(
                        Rect {
                            x,
                            y,
                            width: width as u16,
                            height: 1,
                        },
                        gutter_style,
                    );
                }
                text.clear();
            };
            line_decorations.push(Box::new(gutter_decoration));

            offset += width as u16;
        }
    }

    pub fn render_diagnostics(
        doc: &Document,
        view: &View,
        viewport: Rect,
        surface: &mut Surface,
        theme: &Theme,
    ) {
        use helix_core::diagnostic::Severity;
        use tui::{
            layout::Alignment,
            text::Text,
            widgets::{Paragraph, Widget, Wrap},
        };

        let cursor = doc
            .selection(view.id)
            .primary()
            .cursor(doc.text().slice(..));

        let diagnostics = doc.diagnostics().iter().filter(|diagnostic| {
            diagnostic.range.start <= cursor && diagnostic.range.end >= cursor
        });

        let warning = theme.get("warning");
        let error = theme.get("error");
        let info = theme.get("info");
        let hint = theme.get("hint");

        let mut lines = Vec::new();
        let background_style = theme.get("ui.background");
        for diagnostic in diagnostics {
            let style = Style::reset()
                .patch(background_style)
                .patch(match diagnostic.severity {
                    Some(Severity::Error) => error,
                    Some(Severity::Warning) | None => warning,
                    Some(Severity::Info) => info,
                    Some(Severity::Hint) => hint,
                });
            let text = Text::styled(&diagnostic.message, style);
            lines.extend(text.lines);
        }

        let paragraph = Paragraph::new(lines)
            .alignment(Alignment::Right)
            .wrap(Wrap { trim: true });
        let width = 100.min(viewport.width);
        let height = 15.min(viewport.height);
        paragraph.render(
            Rect::new(viewport.right() - width, viewport.y + 1, width, height),
            surface,
        );
    }

    /// Apply the highlighting on the lines where a cursor is active
    pub fn cursorline_decorator(
        doc: &Document,
        view: &View,
        theme: &Theme,
    ) -> Box<dyn LineDecoration> {
        let text = doc.text().slice(..);
        // TODO only highlight the visual line that contains the cursor instead of the full visual line
        let primary_line = doc.selection(view.id).primary().cursor_line(text);

        // The secondary_lines do contain the primary_line, it doesn't matter
        // as the else-if clause in the loop later won't test for the
        // secondary_lines if primary_line == line.
        // It's used inside a loop so the collect isn't needless:
        // https://github.com/rust-lang/rust-clippy/issues/6164
        #[allow(clippy::needless_collect)]
        let secondary_lines: Vec<_> = doc
            .selection(view.id)
            .iter()
            .map(|range| range.cursor_line(text))
            .collect();

        let primary_style = theme.get("ui.cursorline.primary");
        let secondary_style = theme.get("ui.cursorline.secondary");
        let viewport = view.area;

        let line_decoration = move |renderer: &mut TextRenderer, pos: LinePos| {
            let area = Rect::new(viewport.x, viewport.y + pos.visual_line, viewport.width, 1);
            if primary_line == pos.doc_line {
                renderer.surface.set_style(area, primary_style);
            } else if secondary_lines.binary_search(&pos.doc_line).is_ok() {
                renderer.surface.set_style(area, secondary_style);
            }
        };

        Box::new(line_decoration)
    }

    /// Apply the highlighting on the columns where a cursor is active
    pub fn highlight_cursorcolumn(
        doc: &Document,
        view: &View,
        surface: &mut Surface,
        theme: &Theme,
        viewport: Rect,
        text_annotations: &TextAnnotations,
    ) {
        let text = doc.text().slice(..);

        // Manual fallback behaviour:
        // ui.cursorcolumn.{p/s} -> ui.cursorcolumn -> ui.cursorline.{p/s}
        let primary_style = theme
            .try_get_exact("ui.cursorcolumn.primary")
            .or_else(|| theme.try_get_exact("ui.cursorcolumn"))
            .unwrap_or_else(|| theme.get("ui.cursorline.primary"));
        let secondary_style = theme
            .try_get_exact("ui.cursorcolumn.secondary")
            .or_else(|| theme.try_get_exact("ui.cursorcolumn"))
            .unwrap_or_else(|| theme.get("ui.cursorline.secondary"));

        let inner_area = view.inner_area(doc);

        let selection = doc.selection(view.id);
        let primary = selection.primary();
        let text_format = doc.text_format(viewport.width, None);
        for range in selection.iter() {
            let is_primary = primary == *range;
            let cursor = range.cursor(text);

            let Position { col, .. } =
                visual_offset_from_block(text, cursor, cursor, &text_format, text_annotations).0;

            // if the cursor is horizontally in the view
            if col >= view.offset.horizontal_offset
                && inner_area.width > (col - view.offset.horizontal_offset) as u16
            {
                let area = Rect::new(
                    inner_area.x + (col - view.offset.horizontal_offset) as u16,
                    view.area.y,
                    1,
                    view.area.height,
                );
                if is_primary {
                    surface.set_style(area, primary_style)
                } else {
                    surface.set_style(area, secondary_style)
                }
            }
        }
    }

    /// Handle events by looking them up in `self.keymaps`. Returns None
    /// if event was handled (a command was executed or a subkeymap was
    /// activated). Only KeymapResult::{NotFound, Cancelled} is returned
    /// otherwise.
    fn handle_keymap_event(
        &mut self,
        mode: Mode,
        cxt: &mut commands::Context,
        event: KeyEvent,
    ) -> Option<KeymapResult> {
        let mut last_mode = mode;
        self.pseudo_pending.extend(self.keymaps.pending());
        let key_result = self.keymaps.get(mode, event);
        cxt.editor.autoinfo = self.keymaps.sticky().map(|node| node.infobox());

        let mut execute_command = |command: &commands::MappableCommand| {
            command.execute(cxt);
            let current_mode = cxt.editor.mode();
            match (last_mode, current_mode) {
                (Mode::Normal, Mode::Insert) => {
                    // HAXX: if we just entered insert mode from normal, clear key buf
                    // and record the command that got us into this mode.

                    // how we entered insert mode is important, and we should track that so
                    // we can repeat the side effect.
                    self.last_insert.0 = command.clone();
                    self.last_insert.1.clear();

                    commands::signature_help_impl(cxt, commands::SignatureHelpInvoked::Automatic);
                }
                (Mode::Insert, Mode::Normal) => {
                    // if exiting insert mode, remove completion
                    self.completion = None;
                    cxt.editor.completion_request_handle = None;

                    // TODO: Use an on_mode_change hook to remove signature help
                    cxt.jobs.callback(async {
                        let call: job::Callback =
                            Callback::EditorCompositor(Box::new(|_editor, compositor| {
                                compositor.remove(SignatureHelp::ID);
                            }));
                        Ok(call)
                    });
                }
                _ => (),
            }
            last_mode = current_mode;
        };

        match &key_result {
            KeymapResult::Matched(command) => {
                execute_command(command);
            }
            KeymapResult::Pending(node) => cxt.editor.autoinfo = Some(node.infobox()),
            KeymapResult::MatchedSequence(commands) => {
                for command in commands {
                    execute_command(command);
                }
            }
            KeymapResult::NotFound | KeymapResult::Cancelled(_) => return Some(key_result),
        }
        None
    }

    fn insert_mode(&mut self, cx: &mut commands::Context, event: KeyEvent) {
        if let Some(keyresult) = self.handle_keymap_event(Mode::Insert, cx, event) {
            match keyresult {
                KeymapResult::NotFound => {
                    if let Some(ch) = event.char() {
                        commands::insert::insert_char(cx, ch)
                    }
                }
                KeymapResult::Cancelled(pending) => {
                    for ev in pending {
                        match ev.char() {
                            Some(ch) => commands::insert::insert_char(cx, ch),
                            None => {
                                if let KeymapResult::Matched(command) =
                                    self.keymaps.get(Mode::Insert, ev)
                                {
                                    command.execute(cx);
                                }
                            }
                        }
                    }
                }
                _ => unreachable!(),
            }
        }
    }

    fn command_mode(&mut self, mode: Mode, cxt: &mut commands::Context, event: KeyEvent) {
        match (event, cxt.editor.count) {
            // count handling
            (key!(i @ '0'), Some(_)) | (key!(i @ '1'..='9'), _) => {
                let i = i.to_digit(10).unwrap() as usize;
                cxt.editor.count =
                    std::num::NonZeroUsize::new(cxt.editor.count.map_or(i, |c| c.get() * 10 + i));
            }
            // special handling for repeat operator
            (key!('.'), _) if self.keymaps.pending().is_empty() => {
                for _ in 0..cxt.editor.count.map_or(1, NonZeroUsize::into) {
                    // first execute whatever put us into insert mode
                    self.last_insert.0.execute(cxt);
                    let mut last_savepoint = None;
                    let mut last_request_savepoint = None;
                    // then replay the inputs
                    for key in self.last_insert.1.clone() {
                        match key {
                            InsertEvent::Key(key) => self.insert_mode(cxt, key),
                            InsertEvent::CompletionApply(compl) => {
                                let (view, doc) = current!(cxt.editor);

                                if let Some(last_savepoint) = last_savepoint.as_deref() {
                                    doc.restore(view, last_savepoint);
                                }

                                let text = doc.text().slice(..);
                                let cursor = doc.selection(view.id).primary().cursor(text);

                                let shift_position =
                                    |pos: usize| -> usize { pos + cursor - compl.trigger_offset };

                                let tx = Transaction::change(
                                    doc.text(),
                                    compl.changes.iter().cloned().map(|(start, end, t)| {
                                        (shift_position(start), shift_position(end), t)
                                    }),
                                );
                                doc.apply(&tx, view.id);
                            }
                            InsertEvent::TriggerCompletion => {
                                last_savepoint = take(&mut last_request_savepoint);
                            }
                            InsertEvent::RequestCompletion => {
                                let (view, doc) = current!(cxt.editor);
                                last_request_savepoint = Some(doc.savepoint(view));
                            }
                        }
                    }
                }
                cxt.editor.count = None;
            }
            _ => {
                // set the count
                cxt.count = cxt.editor.count;
                // TODO: edge case: 0j -> reset to 1
                // if this fails, count was Some(0)
                // debug_assert!(cxt.count != 0);

                // set the register
                cxt.register = cxt.editor.selected_register.take();

                self.handle_keymap_event(mode, cxt, event);
                if self.keymaps.pending().is_empty() {
                    cxt.editor.count = None
                }
            }
        }
    }

    #[allow(clippy::too_many_arguments)]
    pub fn set_completion(
        &mut self,
        editor: &mut Editor,
        savepoint: Arc<SavePoint>,
        items: Vec<helix_lsp::lsp::CompletionItem>,
        offset_encoding: helix_lsp::OffsetEncoding,
        start_offset: usize,
        trigger_offset: usize,
        size: Rect,
    ) {
        let mut completion = Completion::new(
            editor,
            savepoint,
            items,
            offset_encoding,
            start_offset,
            trigger_offset,
        );

        if completion.is_empty() {
            // skip if we got no completion results
            return;
        }

        editor.last_completion = None;
        self.last_insert.1.push(InsertEvent::TriggerCompletion);

        // TODO : propagate required size on resize to completion too
        completion.required_size((size.width, size.height));
        self.completion = Some(completion);
    }

    pub fn clear_completion(&mut self, editor: &mut Editor) {
        self.completion = None;

        // Clear any savepoints
        editor.clear_idle_timer(); // don't retrigger
    }

    pub fn handle_idle_timeout(&mut self, cx: &mut commands::Context) -> EventResult {
        if let Some(completion) = &mut self.completion {
            return if completion.ensure_item_resolved(cx) {
                EventResult::Consumed(None)
            } else {
                EventResult::Ignored(None)
            };
        }

        if cx.editor.mode != Mode::Insert || !cx.editor.config().auto_completion {
            return EventResult::Ignored(None);
        }

        crate::commands::insert::idle_completion(cx);

        EventResult::Consumed(None)
    }
}

impl EditorView {
    fn handle_mouse_event(
        &mut self,
        event: &MouseEvent,
        cxt: &mut commands::Context,
    ) -> EventResult {
        let config = cxt.editor.config();
        let MouseEvent {
            kind,
            row,
            column,
            modifiers,
            ..
        } = *event;

        let pos_and_view = |editor: &Editor, row, column| {
            editor.tree.views().find_map(|(view, _focus)| {
                view.pos_at_screen_coords(&editor.documents[&view.doc], row, column, true)
                    .map(|pos| (pos, view.id))
            })
        };

        let gutter_coords_and_view = |editor: &Editor, row, column| {
            editor.tree.views().find_map(|(view, _focus)| {
                view.gutter_coords_at_screen_coords(row, column)
                    .map(|coords| (coords, view.id))
            })
        };

        match kind {
            MouseEventKind::Down(MouseButton::Left) => {
                let editor = &mut cxt.editor;

                if let Some((pos, view_id)) = pos_and_view(editor, row, column) {
                    let doc = doc_mut!(editor, &view!(editor, view_id).doc);

                    if modifiers == KeyModifiers::ALT {
                        let selection = doc.selection(view_id).clone();
                        doc.set_selection(view_id, selection.push(Range::point(pos)));
                    } else {
                        doc.set_selection(view_id, Selection::point(pos));
                    }

                    editor.focus(view_id);
                    editor.ensure_cursor_in_view(view_id);

                    return EventResult::Consumed(None);
                }

                if let Some((coords, view_id)) = gutter_coords_and_view(editor, row, column) {
                    editor.focus(view_id);

                    let (view, doc) = current!(cxt.editor);

                    let path = match doc.path() {
                        Some(path) => path.clone(),
                        None => return EventResult::Ignored(None),
                    };

                    if let Some(char_idx) =
                        view.pos_at_visual_coords(doc, coords.row as u16, coords.col as u16, true)
                    {
                        let line = doc.text().char_to_line(char_idx);
                        commands::dap_toggle_breakpoint_impl(cxt, path, line);
                        return EventResult::Consumed(None);
                    }
                }

                EventResult::Ignored(None)
            }

            MouseEventKind::Drag(MouseButton::Left) => {
                let (view, doc) = current!(cxt.editor);

                let pos = match view.pos_at_screen_coords(doc, row, column, true) {
                    Some(pos) => pos,
                    None => return EventResult::Ignored(None),
                };

                let mut selection = doc.selection(view.id).clone();
                let primary = selection.primary_mut();
                *primary = primary.put_cursor(doc.text().slice(..), pos, true);
                doc.set_selection(view.id, selection);
                let view_id = view.id;
                cxt.editor.ensure_cursor_in_view(view_id);
                EventResult::Consumed(None)
            }

            MouseEventKind::ScrollUp | MouseEventKind::ScrollDown => {
                let current_view = cxt.editor.tree.focus;

                let direction = match event.kind {
                    MouseEventKind::ScrollUp => Direction::Backward,
                    MouseEventKind::ScrollDown => Direction::Forward,
                    _ => unreachable!(),
                };

                match pos_and_view(cxt.editor, row, column) {
                    Some((_, view_id)) => cxt.editor.tree.focus = view_id,
                    None => return EventResult::Ignored(None),
                }

                let offset = config.scroll_lines.unsigned_abs();
                commands::scroll(cxt, offset, direction);

                cxt.editor.tree.focus = current_view;
                cxt.editor.ensure_cursor_in_view(current_view);

                EventResult::Consumed(None)
            }

            MouseEventKind::Up(MouseButton::Left) => {
                if !config.middle_click_paste {
                    return EventResult::Ignored(None);
                }

                let (view, doc) = current!(cxt.editor);

                if doc
                    .selection(view.id)
                    .primary()
                    .slice(doc.text().slice(..))
                    .len_chars()
                    <= 1
                {
                    return EventResult::Ignored(None);
                }

                commands::MappableCommand::yank_main_selection_to_primary_clipboard.execute(cxt);

                EventResult::Consumed(None)
            }

            MouseEventKind::Up(MouseButton::Right) => {
                if let Some((coords, view_id)) = gutter_coords_and_view(cxt.editor, row, column) {
                    cxt.editor.focus(view_id);

                    let (view, doc) = current!(cxt.editor);
                    if let Some(pos) =
                        view.pos_at_visual_coords(doc, coords.row as u16, coords.col as u16, true)
                    {
                        doc.set_selection(view_id, Selection::point(pos));
                        if modifiers == KeyModifiers::ALT {
                            commands::MappableCommand::dap_edit_log.execute(cxt);
                        } else {
                            commands::MappableCommand::dap_edit_condition.execute(cxt);
                        }

                        return EventResult::Consumed(None);
                    }
                }

                EventResult::Ignored(None)
            }

            MouseEventKind::Up(MouseButton::Middle) => {
                let editor = &mut cxt.editor;
                if !config.middle_click_paste {
                    return EventResult::Ignored(None);
                }

                if modifiers == KeyModifiers::ALT {
                    commands::MappableCommand::replace_selections_with_primary_clipboard
                        .execute(cxt);

                    return EventResult::Consumed(None);
                }

                if let Some((pos, view_id)) = pos_and_view(editor, row, column) {
                    let doc = doc_mut!(editor, &view!(editor, view_id).doc);
                    doc.set_selection(view_id, Selection::point(pos));
                    cxt.editor.focus(view_id);
                    commands::MappableCommand::paste_primary_clipboard_before.execute(cxt);

                    return EventResult::Consumed(None);
                }

                EventResult::Ignored(None)
            }

            _ => EventResult::Ignored(None),
        }
    }
}

impl Component for EditorView {
    fn handle_event(
        &mut self,
        event: &Event,
        context: &mut crate::compositor::Context,
    ) -> EventResult {
        if let Some(explore) = self.explorer.as_mut() {
            if let EventResult::Consumed(callback) = explore.handle_event(event, context) {
                return EventResult::Consumed(callback);
            }
        }
        let mut cx = commands::Context {
            editor: context.editor,
            count: None,
            register: None,
            callback: None,
            on_next_key_callback: None,
            jobs: context.jobs,
        };

        match event {
            Event::Paste(contents) => {
                cx.count = cx.editor.count;
                commands::paste_bracketed_value(&mut cx, contents.clone());
                cx.editor.count = None;

                let config = cx.editor.config();
                let mode = cx.editor.mode();
                let (view, doc) = current!(cx.editor);
                view.ensure_cursor_in_view(doc, config.scrolloff);

                // Store a history state if not in insert mode. Otherwise wait till we exit insert
                // to include any edits to the paste in the history state.
                if mode != Mode::Insert {
                    doc.append_changes_to_history(view);
                }

                EventResult::Consumed(None)
            }
            Event::Resize(_width, _height) => {
                // Ignore this event, we handle resizing just before rendering to screen.
                // Handling it here but not re-rendering will cause flashing
                EventResult::Consumed(None)
            }
            Event::Key(mut key) => {
                cx.editor.reset_idle_timer();
                canonicalize_key(&mut key);

                // clear status
                cx.editor.status_msg = None;

                let mode = cx.editor.mode();
                let (view, _) = current!(cx.editor);
                let focus = view.id;

                if let Some(on_next_key) = self.on_next_key.take() {
                    // if there's a command waiting input, do that first
                    on_next_key(&mut cx, key);
                } else {
                    match mode {
                        Mode::Insert => {
                            // let completion swallow the event if necessary
                            let mut consumed = false;
                            if let Some(completion) = &mut self.completion {
                                // use a fake context here
                                let mut cx = Context {
                                    editor: cx.editor,
                                    jobs: cx.jobs,
                                    scroll: None,
                                };
                                let res = completion.handle_event(event, &mut cx);

                                if let EventResult::Consumed(callback) = res {
                                    consumed = true;

                                    if callback.is_some() {
                                        // assume close_fn
                                        self.clear_completion(cx.editor);
                                    }
                                }
                            }

                            // if completion didn't take the event, we pass it onto commands
                            if !consumed {
                                if let Some(compl) = cx.editor.last_completion.take() {
                                    self.last_insert.1.push(InsertEvent::CompletionApply(compl));
                                }

                                self.insert_mode(&mut cx, key);

                                // record last_insert key
                                self.last_insert.1.push(InsertEvent::Key(key));

                                // lastly we recalculate completion
                                if let Some(completion) = &mut self.completion {
                                    completion.update(&mut cx);
                                    if completion.is_empty() {
                                        self.clear_completion(cx.editor);
                                    }
                                }
                            }
                        }
                        mode => self.command_mode(mode, &mut cx, key),
                    }
                }

                self.on_next_key = cx.on_next_key_callback.take();
                match self.on_next_key {
                    Some(_) => self.pseudo_pending.push(key),
                    None => self.pseudo_pending.clear(),
                }

                // appease borrowck
                let callback = cx.callback.take();

                // if the command consumed the last view, skip the render.
                // on the next loop cycle the Application will then terminate.
                if cx.editor.should_close() {
                    return EventResult::Ignored(None);
                }

                // if the focused view still exists and wasn't closed
                if cx.editor.tree.contains(focus) {
                    let config = cx.editor.config();
                    let mode = cx.editor.mode();
                    let view = view_mut!(cx.editor, focus);
                    let doc = doc_mut!(cx.editor, &view.doc);

                    view.ensure_cursor_in_view(doc, config.scrolloff);

                    // Store a history state if not in insert mode. This also takes care of
                    // committing changes when leaving insert mode.
                    if mode != Mode::Insert {
                        doc.append_changes_to_history(view);
                    }
                }

                EventResult::Consumed(callback)
            }

            Event::Mouse(event) => self.handle_mouse_event(event, &mut cx),
            Event::IdleTimeout => self.handle_idle_timeout(&mut cx),
            Event::FocusGained => EventResult::Ignored(None),
            Event::FocusLost => {
                if context.editor.config().auto_save {
                    if let Err(e) = commands::typed::write_all_impl(context, false, false) {
                        context.editor.set_error(format!("{}", e));
                    }
                }
                EventResult::Consumed(None)
            }
        }
    }

    fn render(&mut self, area: Rect, surface: &mut Surface, cx: &mut Context) {
        // clear with background color
        surface.set_style(area, cx.editor.theme.get("ui.background"));
        let config = cx.editor.config();

        let editor_area = area.clip_bottom(1);

        // check if bufferline should be rendered
        use helix_view::editor::BufferLine;
        let use_bufferline = match config.bufferline {
            BufferLine::Always => true,
            BufferLine::Multiple if cx.editor.documents.len() > 1 => true,
            _ => false,
        };

        let editor_area = if use_bufferline {
            editor_area.clip_top(1)
        } else {
            editor_area
        };

        let editor_area = if let Some(explorer) = &self.explorer {
            let explorer_column_width = if explorer.is_opened() {
                explorer.column_width().saturating_add(2)
            } else {
                0
            };
            // For future developer:
            // We should have a Dock trait that allows a component to dock to the top/left/bottom/right
            // of another component.
            match config.explorer.position {
                ExplorerPosition::Overlay => editor_area,
                ExplorerPosition::Left => editor_area.clip_left(explorer_column_width),
                ExplorerPosition::Right => editor_area.clip_right(explorer_column_width),
            }
        } else {
            editor_area
        };

        // if the terminal size suddenly changed, we need to trigger a resize
        cx.editor.resize(editor_area);

        if let Some(explorer) = self.explorer.as_mut() {
            if !explorer.is_focus() {
                if let Some(position) = config.explorer.is_embed() {
                    let area = if use_bufferline {
                        area.clip_top(1)
                    } else {
                        area
                    };
                    explorer.render_embed(area, surface, cx, &position);
                }
            }
        }

        if use_bufferline {
            Self::render_bufferline(cx.editor, area.with_height(1), surface);
        }

        for (view, is_focused) in cx.editor.tree.views() {
            let doc = cx.editor.document(view.doc).unwrap();
            self.render_view(cx.editor, doc, view, area, surface, is_focused);
        }

        if config.auto_info {
            if let Some(mut info) = cx.editor.autoinfo.take() {
                info.render(area, surface, cx);
                cx.editor.autoinfo = Some(info)
            }
        }

        let key_width = 15u16; // for showing pending keys
        let mut status_msg_width = 0;

        // render status msg
        if let Some((status_msg, severity)) = &cx.editor.status_msg {
            status_msg_width = status_msg.width();
            use helix_view::editor::Severity;
            let style = if *severity == Severity::Error {
                cx.editor.theme.get("error")
            } else {
                cx.editor.theme.get("ui.text")
            };

            surface.set_string(
                area.x,
                area.y + area.height.saturating_sub(1),
                status_msg,
                style,
            );
        }

        if area.width.saturating_sub(status_msg_width as u16) > key_width {
            let mut disp = String::new();
            if let Some(count) = cx.editor.count {
                disp.push_str(&count.to_string())
            }
            for key in self.keymaps.pending() {
                disp.push_str(&key.key_sequence_format());
            }
            for key in &self.pseudo_pending {
                disp.push_str(&key.key_sequence_format());
            }
            let style = cx.editor.theme.get("ui.text");
            let macro_width = if cx.editor.macro_recording.is_some() {
                3
            } else {
                0
            };
            surface.set_string(
                area.x + area.width.saturating_sub(key_width + macro_width),
                area.y + area.height.saturating_sub(1),
                disp.get(disp.len().saturating_sub(key_width as usize)..)
                    .unwrap_or(&disp),
                style,
            );
            if let Some((reg, _)) = cx.editor.macro_recording {
                let disp = format!("[{}]", reg);
                let style = style
                    .fg(helix_view::graphics::Color::Yellow)
                    .add_modifier(Modifier::BOLD);
                surface.set_string(
                    area.x + area.width.saturating_sub(3),
                    area.y + area.height.saturating_sub(1),
                    &disp,
                    style,
                );
            }
        }

        if let Some(completion) = self.completion.as_mut() {
            completion.render(area, surface, cx);
        }

        if let Some(explore) = self.explorer.as_mut() {
            if explore.is_focus() {
                if let Some(position) = config.explorer.is_embed() {
                    let area = if use_bufferline {
                        area.clip_top(1)
                    } else {
                        area
                    };
                    explore.render_embed(area, surface, cx, &position);
                } else {
                    explore.render(area, surface, cx);
                }
            }
        }
    }

    fn cursor(&self, _area: Rect, editor: &Editor) -> (Option<Position>, CursorKind) {
        if let Some(explore) = &self.explorer {
            if explore.is_focus() {
                if editor.config().explorer.is_overlay() {
                    return explore.cursor(_area, editor);
                }
                let cursor = explore.cursor(_area, editor);
                if cursor.0.is_some() {
                    return cursor;
                }
            }
        }
        match editor.cursor() {
            // All block cursors are drawn manually
            (pos, CursorKind::Block) => (pos, CursorKind::Hidden),
            cursor => cursor,
        }
    }
}

fn canonicalize_key(key: &mut KeyEvent) {
    if let KeyEvent {
        code: KeyCode::Char(_),
        modifiers: _,
    } = key
    {
        key.modifiers.remove(KeyModifiers::SHIFT)
    }
}<|MERGE_RESOLUTION|>--- conflicted
+++ resolved
@@ -21,13 +21,8 @@
     visual_offset_from_block, Position, Range, Selection, Transaction,
 };
 use helix_view::{
-<<<<<<< HEAD
-    document::{Mode, SCRATCH_BUFFER_NAME},
     editor::{CompleteAction, CursorShapeConfig, ExplorerPosition},
-=======
     document::{Mode, SavePoint, SCRATCH_BUFFER_NAME},
-    editor::{CompleteAction, CursorShapeConfig},
->>>>>>> 2cf4ce23
     graphics::{Color, CursorKind, Modifier, Rect, Style},
     input::{KeyEvent, MouseButton, MouseEvent, MouseEventKind},
     keyboard::{KeyCode, KeyModifiers},
