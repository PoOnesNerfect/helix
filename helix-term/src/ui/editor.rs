--- conflicted
+++ resolved
@@ -43,12 +43,9 @@
     pub(crate) last_insert: (commands::MappableCommand, Vec<InsertEvent>),
     pub(crate) completion: Option<Completion>,
     spinners: ProgressSpinners,
-<<<<<<< HEAD
     pub(crate) explorer: Option<Explorer>,
-=======
     /// Tracks if the terminal window is focused by reaction to terminal focus events
     terminal_focused: bool,
->>>>>>> 4e86d1c3
 }
 
 #[derive(Debug, Clone)]
@@ -77,11 +74,8 @@
             last_insert: (commands::MappableCommand::normal_mode, Vec::new()),
             completion: None,
             spinners: ProgressSpinners::default(),
-<<<<<<< HEAD
             explorer: None,
-=======
             terminal_focused: true,
->>>>>>> 4e86d1c3
         }
     }
 
