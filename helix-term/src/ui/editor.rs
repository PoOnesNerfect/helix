--- conflicted
+++ resolved
@@ -57,7 +57,6 @@
     RequestCompletion,
 }
 
-<<<<<<< HEAD
 #[derive(Debug, Clone)]
 pub struct BufferTab {
     active: bool,
@@ -73,8 +72,6 @@
     }
 }
 
-=======
->>>>>>> c9dc9404
 impl EditorView {
     pub fn new(keymaps: Keymaps) -> Self {
         Self {
