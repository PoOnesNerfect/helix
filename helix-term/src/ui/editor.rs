--- conflicted
+++ resolved
@@ -35,10 +35,6 @@
     collections::HashMap, fmt::Display, mem::take, num::NonZeroUsize, path::PathBuf, rc::Rc,
     sync::Arc,
 };
-<<<<<<< HEAD
-=======
-use std::{mem::take, num::NonZeroUsize, path::PathBuf, rc::Rc};
->>>>>>> b38eae1f
 
 use tui::{buffer::Buffer as Surface, text::Span};
 
