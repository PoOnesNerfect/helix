--- conflicted
+++ resolved
@@ -9,11 +9,7 @@
         document::{render_document, LinePos, TextRenderer},
         statusline,
         text_decorations::{self, Decoration, DecorationManager, InlineDiagnostics},
-<<<<<<< HEAD
         Completion, CompletionItem, Explorer, ProgressSpinners,
-=======
-        Completion, ProgressSpinners,
->>>>>>> c9dc9404
     },
 };
 
