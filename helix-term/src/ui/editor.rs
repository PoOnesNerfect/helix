--- conflicted
+++ resolved
@@ -6,14 +6,9 @@
     keymap::{KeymapResult, Keymaps},
     ui::{
         document::{render_document, LinePos, TextRenderer},
-<<<<<<< HEAD
-        text_decorations::{self, Decoration, DecorationManager, InlineDiagnostics},
-        Completion, ProgressSpinners,
-=======
         statusline,
         text_decorations::{self, Decoration, DecorationManager, InlineDiagnostics},
         Completion, CompletionItem, ProgressSpinners,
->>>>>>> 1b5295a3
     },
 };
 
@@ -39,12 +34,6 @@
 
 use tui::{buffer::Buffer as Surface, text::Span};
 
-<<<<<<< HEAD
-use super::{completion::CompletionItem, statusline};
-use super::{lsp::SignatureHelp, text_decorations::CopilotDecoration};
-
-=======
->>>>>>> 1b5295a3
 pub struct EditorView {
     pub keymaps: Keymaps,
     on_next_key: Option<OnKeyCallback>,
@@ -184,11 +173,7 @@
                 view,
                 view.area,
                 theme,
-<<<<<<< HEAD
-                is_focused,
-=======
                 is_focused & self.terminal_focused,
->>>>>>> 1b5295a3
                 &mut decorations,
             );
         }
@@ -197,44 +182,11 @@
             .selection(view.id)
             .primary()
             .cursor(doc.text().slice(..));
-<<<<<<< HEAD
-
         if is_focused {
-            let cursor = doc
-                .selection(view.id)
-                .primary()
-                .cursor(doc.text().slice(..));
-            // set the cursor_cache to out of view in case the position is not found
-            editor.cursor_cache.set(Some(None));
-
-=======
-        if is_focused {
->>>>>>> 1b5295a3
             decorations.add_decoration(text_decorations::Cursor {
                 cache: &editor.cursor_cache,
                 primary_cursor,
             });
-<<<<<<< HEAD
-        }
-        if config.lsp.inline_diagnostics.enable(inner.width) {
-            decorations.add_decoration(InlineDiagnostics::new(
-                doc.diagnostics(),
-                theme,
-                primary_cursor,
-                config.lsp.inline_diagnostics.clone(),
-            ));
-        };
-
-        if let Some((text, pos)) = doc.copilot_state.lock().get_completion_text_and_pos() {
-            decorations.add_decoration(CopilotDecoration::new(
-                theme.get("ui.text.focused"),
-                doc.text().slice(..),
-                text.to_string(),
-                pos,
-                inner.width,
-            ));
-=======
->>>>>>> 1b5295a3
         }
         let width = view.inner_width(doc);
         let config = doc.config.load();
@@ -274,13 +226,9 @@
             }
         }
 
-<<<<<<< HEAD
-        if config.lsp.display_diagnostic_message {
-=======
         if config.inline_diagnostics.disabled()
             && config.end_of_line_diagnostics == DiagnosticFilter::Disable
         {
->>>>>>> 1b5295a3
             Self::render_diagnostics(doc, view, inner, surface, theme);
         }
 
@@ -847,11 +795,7 @@
         let viewport = view.area;
 
         move |renderer: &mut TextRenderer, pos: LinePos| {
-<<<<<<< HEAD
-            let area = Rect::new(viewport.x, viewport.y + pos.visual_line, viewport.width, 1);
-=======
             let area = Rect::new(viewport.x, pos.visual_line, viewport.width, 1);
->>>>>>> 1b5295a3
             if primary_line == pos.doc_line {
                 renderer.set_style(area, primary_style);
             } else if secondary_lines.binary_search(&pos.doc_line).is_ok() {
