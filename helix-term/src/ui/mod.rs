--- conflicted
+++ resolved
@@ -13,11 +13,8 @@
 mod spinner;
 mod statusline;
 mod text;
-<<<<<<< HEAD
 mod tree;
-=======
 mod text_decorations;
->>>>>>> 1b5295a3
 
 use crate::compositor::Compositor;
 use crate::filter_picker_entry;
