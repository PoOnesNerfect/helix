--- conflicted
+++ resolved
@@ -518,13 +518,10 @@
         record_macro, "Record macro",
         replay_macro, "Replay macro",
         command_palette, "Open command palette",
-<<<<<<< HEAD
+        goto_word, "Jump to a two-character label",
+        extend_to_word, "Extend to a two-character label",
         open_or_focus_explorer, "Open or focus explorer",
         reveal_current_file, "Reveal current file in explorer",
-=======
-        goto_word, "Jump to a two-character label",
-        extend_to_word, "Extend to a two-character label",
->>>>>>> 41dec92b
     );
 }
 
