pub(crate) mod dap;
pub(crate) mod lsp;
pub(crate) mod typed;

pub use dap::*;
use helix_stdx::rope::{self, RopeSliceExt};
use helix_vcs::Hunk;
pub use lsp::*;
use tui::widgets::Row;
pub use typed::*;

use helix_core::{
    char_idx_at_visual_offset, comment,
    doc_formatter::TextFormat,
    encoding, find_workspace, graphemes,
    history::UndoKind,
    increment, indent,
    indent::IndentStyle,
    line_ending::{get_line_ending_of_str, line_end_char_index, str_is_line_ending},
    match_brackets,
    movement::{self, move_vertically_visual, Direction},
    object, pos_at_coords,
    regex::{self, Regex},
    search::{self, CharMatcher},
    selection, shellwords, surround,
    syntax::{BlockCommentToken, LanguageServerFeature},
    text_annotations::TextAnnotations,
    textobject,
    tree_sitter::Node,
    unicode::width::UnicodeWidthChar,
    visual_offset_from_block, Deletion, LineEnding, Position, Range, Rope, RopeGraphemes,
    RopeReader, RopeSlice, Selection, SmallVec, Tendril, Transaction,
};
use helix_view::{
    document::{FormatterError, Mode, SCRATCH_BUFFER_NAME},
    editor::Action,
    info::Info,
    input::KeyEvent,
    keyboard::KeyCode,
    tree,
    view::View,
    Document, DocumentId, Editor, ViewId,
};

use anyhow::{anyhow, bail, ensure, Context as _};
use insert::*;
use movement::Movement;

use crate::{
    args,
    compositor::{self, Component, Compositor},
    filter_picker_entry,
    job::Callback,
    keymap::ReverseKeymap,
    ui::{self, overlay::overlaid, Picker, Popup, Prompt, PromptEvent},
};

use crate::job::{self, Jobs};
use std::{
    collections::{HashMap, HashSet},
    fmt,
    future::Future,
    io::Read,
    num::NonZeroUsize,
};

use std::{
    borrow::Cow,
    path::{Path, PathBuf},
};

use once_cell::sync::Lazy;
use serde::de::{self, Deserialize, Deserializer};
use url::Url;

use grep_regex::RegexMatcherBuilder;
use grep_searcher::{sinks, BinaryDetection, SearcherBuilder};
use ignore::{DirEntry, WalkBuilder, WalkState};

pub type OnKeyCallback = Box<dyn FnOnce(&mut Context, KeyEvent)>;

pub struct Context<'a> {
    pub register: Option<char>,
    pub count: Option<NonZeroUsize>,
    pub editor: &'a mut Editor,

    pub callback: Vec<crate::compositor::Callback>,
    pub on_next_key_callback: Option<OnKeyCallback>,
    pub jobs: &'a mut Jobs,
}

impl<'a> Context<'a> {
    /// Push a new component onto the compositor.
    pub fn push_layer(&mut self, component: Box<dyn Component>) {
        self.callback
            .push(Box::new(|compositor: &mut Compositor, _| {
                compositor.push(component)
            }));
    }

    /// Call `replace_or_push` on the Compositor
    pub fn replace_or_push_layer<T: Component>(&mut self, id: &'static str, component: T) {
        self.callback
            .push(Box::new(move |compositor: &mut Compositor, _| {
                compositor.replace_or_push(id, component);
            }));
    }

    #[inline]
    pub fn on_next_key(
        &mut self,
        on_next_key_callback: impl FnOnce(&mut Context, KeyEvent) + 'static,
    ) {
        self.on_next_key_callback = Some(Box::new(on_next_key_callback));
    }

    #[inline]
    pub fn callback<T, F>(
        &mut self,
        call: impl Future<Output = helix_lsp::Result<serde_json::Value>> + 'static + Send,
        callback: F,
    ) where
        T: for<'de> serde::Deserialize<'de> + Send + 'static,
        F: FnOnce(&mut Editor, &mut Compositor, T) + Send + 'static,
    {
        self.jobs.callback(make_job_callback(call, callback));
    }

    /// Returns 1 if no explicit count was provided
    #[inline]
    pub fn count(&self) -> usize {
        self.count.map_or(1, |v| v.get())
    }
}

#[inline]
fn make_job_callback<T, F>(
    call: impl Future<Output = helix_lsp::Result<serde_json::Value>> + 'static + Send,
    callback: F,
) -> std::pin::Pin<Box<impl Future<Output = Result<Callback, anyhow::Error>>>>
where
    T: for<'de> serde::Deserialize<'de> + Send + 'static,
    F: FnOnce(&mut Editor, &mut Compositor, T) + Send + 'static,
{
    Box::pin(async move {
        let json = call.await?;
        let response = serde_json::from_value(json)?;
        let call: job::Callback = Callback::EditorCompositor(Box::new(
            move |editor: &mut Editor, compositor: &mut Compositor| {
                callback(editor, compositor, response)
            },
        ));
        Ok(call)
    })
}

use helix_view::{align_view, Align};

/// A MappableCommand is either a static command like "jump_view_up" or a Typable command like
/// :format. It causes a side-effect on the state (usually by creating and applying a transaction).
/// Both of these types of commands can be mapped with keybindings in the config.toml.
#[derive(Clone)]
pub enum MappableCommand {
    Typable {
        name: String,
        args: Vec<String>,
        doc: String,
    },
    Static {
        name: &'static str,
        fun: fn(cx: &mut Context),
        doc: &'static str,
    },
}

macro_rules! static_commands {
    ( $($name:ident, $doc:literal,)* ) => {
        $(
            #[allow(non_upper_case_globals)]
            pub const $name: Self = Self::Static {
                name: stringify!($name),
                fun: $name,
                doc: $doc
            };
        )*

        pub const STATIC_COMMAND_LIST: &'static [Self] = &[
            $( Self::$name, )*
        ];
    }
}

impl MappableCommand {
    pub fn execute(&self, cx: &mut Context) {
        match &self {
            Self::Typable { name, args, doc: _ } => {
                let args: Vec<Cow<str>> = args.iter().map(Cow::from).collect();
                if let Some(command) = typed::TYPABLE_COMMAND_MAP.get(name.as_str()) {
                    let mut cx = compositor::Context {
                        editor: cx.editor,
                        jobs: cx.jobs,
                        scroll: None,
                    };
                    if let Err(e) = (command.fun)(&mut cx, &args[..], PromptEvent::Validate) {
                        cx.editor.set_error(format!("{}", e));
                    }
                }
            }
            Self::Static { fun, .. } => (fun)(cx),
        }
    }

    pub fn name(&self) -> &str {
        match &self {
            Self::Typable { name, .. } => name,
            Self::Static { name, .. } => name,
        }
    }

    pub fn doc(&self) -> &str {
        match &self {
            Self::Typable { doc, .. } => doc,
            Self::Static { doc, .. } => doc,
        }
    }

    #[rustfmt::skip]
    static_commands!(
        no_op, "Do nothing",
        move_char_left, "Move left",
        move_char_right, "Move right",
        move_line_up, "Move up",
        move_line_down, "Move down",
        move_visual_line_up, "Move up",
        move_visual_line_down, "Move down",
        extend_char_left, "Extend left",
        extend_char_right, "Extend right",
        extend_line_up, "Extend up",
        extend_line_down, "Extend down",
        extend_visual_line_up, "Extend up",
        extend_visual_line_down, "Extend down",
        copy_selection_on_next_line, "Copy selection on next line",
        copy_selection_on_prev_line, "Copy selection on previous line",
        move_next_word_start, "Move to start of next word",
        move_prev_word_start, "Move to start of previous word",
        move_next_word_end, "Move to end of next word",
        move_prev_word_end, "Move to end of previous word",
        move_next_long_word_start, "Move to start of next long word",
        move_prev_long_word_start, "Move to start of previous long word",
        move_next_long_word_end, "Move to end of next long word",
        move_prev_long_word_end, "Move to end of previous long word",
        move_parent_node_end, "Move to end of the parent node",
        move_parent_node_start, "Move to beginning of the parent node",
        extend_next_word_start, "Extend to start of next word",
        extend_prev_word_start, "Extend to start of previous word",
        extend_next_word_end, "Extend to end of next word",
        extend_prev_word_end, "Extend to end of previous word",
        extend_next_long_word_start, "Extend to start of next long word",
        extend_prev_long_word_start, "Extend to start of previous long word",
        extend_next_long_word_end, "Extend to end of next long word",
        extend_prev_long_word_end, "Extend to end of prev long word",
        extend_parent_node_end, "Extend to end of the parent node",
        extend_parent_node_start, "Extend to beginning of the parent node",
        find_till_char, "Move till next occurrence of char",
        find_next_char, "Move to next occurrence of char",
        extend_till_char, "Extend till next occurrence of char",
        extend_next_char, "Extend to next occurrence of char",
        till_prev_char, "Move till previous occurrence of char",
        find_prev_char, "Move to previous occurrence of char",
        extend_till_prev_char, "Extend till previous occurrence of char",
        extend_prev_char, "Extend to previous occurrence of char",
        repeat_last_motion, "Repeat last motion",
        replace, "Replace with new char",
        switch_case, "Switch (toggle) case",
        switch_to_uppercase, "Switch to uppercase",
        switch_to_lowercase, "Switch to lowercase",
        page_up, "Move page up",
        page_down, "Move page down",
        half_page_up, "Move half page up",
        half_page_down, "Move half page down",
        page_cursor_up, "Move page and cursor up",
        page_cursor_down, "Move page and cursor down",
        page_cursor_half_up, "Move page and cursor half up",
        page_cursor_half_down, "Move page and cursor half down",
        select_all, "Select whole document",
        select_regex, "Select all regex matches inside selections",
        split_selection, "Split selections on regex matches",
        split_selection_on_newline, "Split selection on newlines",
        merge_selections, "Merge selections",
        merge_consecutive_selections, "Merge consecutive selections",
        search, "Search for regex pattern",
        rsearch, "Reverse search for regex pattern",
        search_next, "Select next search match",
        search_prev, "Select previous search match",
        extend_search_next, "Add next search match to selection",
        extend_search_prev, "Add previous search match to selection",
        search_selection, "Use current selection as search pattern",
        make_search_word_bounded, "Modify current search to make it word bounded",
        global_search, "Global search in workspace folder",
        extend_line, "Select current line, if already selected, extend to another line based on the anchor",
        extend_line_below, "Select current line, if already selected, extend to next line",
        extend_line_above, "Select current line, if already selected, extend to previous line",
        extend_to_line_bounds, "Extend selection to line bounds",
        shrink_to_line_bounds, "Shrink selection to line bounds",
        delete_selection, "Delete selection",
        delete_selection_noyank, "Delete selection without yanking",
        change_selection, "Change selection",
        change_selection_noyank, "Change selection without yanking",
        collapse_selection, "Collapse selection into single cursor",
        flip_selections, "Flip selection cursor and anchor",
        ensure_selections_forward, "Ensure all selections face forward",
        insert_mode, "Insert before selection",
        append_mode, "Append after selection",
        command_mode, "Enter command mode",
        file_picker, "Open file picker",
        file_picker_in_current_buffer_directory, "Open file picker at current buffers's directory",
        file_picker_in_current_directory, "Open file picker at current working directory",
        code_action, "Perform code action",
        buffer_picker, "Open buffer picker",
        jumplist_picker, "Open jumplist picker",
        symbol_picker, "Open symbol picker",
        select_references_to_symbol_under_cursor, "Select symbol references",
        workspace_symbol_picker, "Open workspace symbol picker",
        diagnostics_picker, "Open diagnostic picker",
        workspace_diagnostics_picker, "Open workspace diagnostic picker",
        last_picker, "Open last picker",
        insert_at_line_start, "Insert at start of line",
        insert_at_line_end, "Insert at end of line",
        open_below, "Open new line below selection",
        open_above, "Open new line above selection",
        normal_mode, "Enter normal mode",
        select_mode, "Enter selection extend mode",
        exit_select_mode, "Exit selection mode",
        goto_definition, "Goto definition",
        goto_declaration, "Goto declaration",
        add_newline_above, "Add newline above",
        add_newline_below, "Add newline below",
        goto_type_definition, "Goto type definition",
        goto_implementation, "Goto implementation",
        goto_file_start, "Goto line number <n> else file start",
        goto_file_end, "Goto file end",
        goto_file, "Goto files/URLs in selections",
        goto_file_hsplit, "Goto files in selections (hsplit)",
        goto_file_vsplit, "Goto files in selections (vsplit)",
        goto_reference, "Goto references",
        goto_window_top, "Goto window top",
        goto_window_center, "Goto window center",
        goto_window_bottom, "Goto window bottom",
        goto_last_accessed_file, "Goto last accessed file",
        goto_last_modified_file, "Goto last modified file",
        goto_last_modification, "Goto last modification",
        goto_line, "Goto line",
        goto_last_line, "Goto last line",
        goto_first_diag, "Goto first diagnostic",
        goto_last_diag, "Goto last diagnostic",
        goto_next_diag, "Goto next diagnostic",
        goto_prev_diag, "Goto previous diagnostic",
        goto_next_change, "Goto next change",
        goto_prev_change, "Goto previous change",
        goto_first_change, "Goto first change",
        goto_last_change, "Goto last change",
        goto_line_start, "Goto line start",
        goto_line_end, "Goto line end",
        goto_next_buffer, "Goto next buffer",
        goto_previous_buffer, "Goto previous buffer",
        goto_line_end_newline, "Goto newline at line end",
        goto_first_nonwhitespace, "Goto first non-blank in line",
        trim_selections, "Trim whitespace from selections",
        extend_to_line_start, "Extend to line start",
        extend_to_first_nonwhitespace, "Extend to first non-blank in line",
        extend_to_line_end, "Extend to line end",
        extend_to_line_end_newline, "Extend to line end",
        signature_help, "Show signature help",
        smart_tab, "Insert tab if all cursors have all whitespace to their left; otherwise, run a separate command.",
        apply_copilot_completion, "Apply copilot completion",
        show_or_next_copilot_completion, "Show or cycle forward copilot completion",
        hide_or_prev_copilot_completion, "Hide or cycle backwards copilot completion",
        toggle_copilot_auto, "Toggle automatic rendering of copilot completions",
        insert_tab, "Insert tab char",
        insert_newline, "Insert newline char",
        delete_char_backward, "Delete previous char",
        delete_char_forward, "Delete next char",
        delete_word_backward, "Delete previous word",
        delete_word_forward, "Delete next word",
        kill_to_line_start, "Delete till start of line",
        kill_to_line_end, "Delete till end of line",
        undo, "Undo change",
        redo, "Redo change",
        earlier, "Move backward in history",
        later, "Move forward in history",
        commit_undo_checkpoint, "Commit changes to new checkpoint",
        yank, "Yank selection",
        yank_to_clipboard, "Yank selections to clipboard",
        yank_to_primary_clipboard, "Yank selections to primary clipboard",
        yank_joined, "Join and yank selections",
        yank_joined_to_clipboard, "Join and yank selections to clipboard",
        yank_main_selection_to_clipboard, "Yank main selection to clipboard",
        yank_joined_to_primary_clipboard, "Join and yank selections to primary clipboard",
        yank_main_selection_to_primary_clipboard, "Yank main selection to primary clipboard",
        replace_with_yanked, "Replace with yanked text",
        replace_selections_with_clipboard, "Replace selections by clipboard content",
        replace_selections_with_primary_clipboard, "Replace selections by primary clipboard",
        paste_after, "Paste after selection",
        paste_before, "Paste before selection",
        paste_clipboard_after, "Paste clipboard after selections",
        paste_clipboard_before, "Paste clipboard before selections",
        paste_primary_clipboard_after, "Paste primary clipboard after selections",
        paste_primary_clipboard_before, "Paste primary clipboard before selections",
        indent, "Indent selection",
        unindent, "Unindent selection",
        format_selections, "Format selection",
        join_selections, "Join lines inside selection",
        join_selections_space, "Join lines inside selection and select spaces",
        keep_selections, "Keep selections matching regex",
        remove_selections, "Remove selections matching regex",
        align_selections, "Align selections in column",
        keep_primary_selection, "Keep primary selection",
        remove_primary_selection, "Remove primary selection",
        completion, "Invoke completion popup",
        hover, "Show docs for item under cursor",
        toggle_comments, "Comment/uncomment selections",
        toggle_line_comments, "Line comment/uncomment selections",
        toggle_block_comments, "Block comment/uncomment selections",
        rotate_selections_forward, "Rotate selections forward",
        rotate_selections_backward, "Rotate selections backward",
        rotate_selection_contents_forward, "Rotate selection contents forward",
        rotate_selection_contents_backward, "Rotate selections contents backward",
        reverse_selection_contents, "Reverse selections contents",
        expand_selection, "Expand selection to parent syntax node",
        shrink_selection, "Shrink selection to previously expanded syntax node",
        select_next_sibling, "Select next sibling in syntax tree",
        select_prev_sibling, "Select previous sibling in syntax tree",
        jump_forward, "Jump forward on jumplist",
        jump_backward, "Jump backward on jumplist",
        save_selection, "Save current selection to jumplist",
        jump_view_right, "Jump to right split",
        jump_view_left, "Jump to left split",
        jump_view_up, "Jump to split above",
        jump_view_down, "Jump to split below",
        swap_view_right, "Swap with right split",
        swap_view_left, "Swap with left split",
        swap_view_up, "Swap with split above",
        swap_view_down, "Swap with split below",
        transpose_view, "Transpose splits",
        rotate_view, "Goto next window",
        rotate_view_reverse, "Goto previous window",
        hsplit, "Horizontal bottom split",
        hsplit_new, "Horizontal bottom split scratch buffer",
        vsplit, "Vertical right split",
        vsplit_new, "Vertical right split scratch buffer",
        wclose, "Close window",
        wonly, "Close windows except current",
        select_register, "Select register",
        insert_register, "Insert register",
        align_view_middle, "Align view middle",
        align_view_top, "Align view top",
        align_view_center, "Align view center",
        align_view_bottom, "Align view bottom",
        scroll_up, "Scroll view up",
        scroll_down, "Scroll view down",
        match_brackets, "Goto matching bracket",
        surround_add, "Surround add",
        surround_replace, "Surround replace",
        surround_delete, "Surround delete",
        select_textobject_around, "Select around object",
        select_textobject_inner, "Select inside object",
        goto_next_function, "Goto next function",
        goto_prev_function, "Goto previous function",
        goto_next_class, "Goto next type definition",
        goto_prev_class, "Goto previous type definition",
        goto_next_parameter, "Goto next parameter",
        goto_prev_parameter, "Goto previous parameter",
        goto_next_comment, "Goto next comment",
        goto_prev_comment, "Goto previous comment",
        goto_next_test, "Goto next test",
        goto_prev_test, "Goto previous test",
        goto_next_paragraph, "Goto next paragraph",
        goto_prev_paragraph, "Goto previous paragraph",
        dap_launch, "Launch debug target",
        dap_restart, "Restart debugging session",
        dap_toggle_breakpoint, "Toggle breakpoint",
        dap_continue, "Continue program execution",
        dap_pause, "Pause program execution",
        dap_step_in, "Step in",
        dap_step_out, "Step out",
        dap_next, "Step to next",
        dap_variables, "List variables",
        dap_terminate, "End debug session",
        dap_edit_condition, "Edit breakpoint condition on current line",
        dap_edit_log, "Edit breakpoint log message on current line",
        dap_switch_thread, "Switch current thread",
        dap_switch_stack_frame, "Switch stack frame",
        dap_enable_exceptions, "Enable exception breakpoints",
        dap_disable_exceptions, "Disable exception breakpoints",
        shell_pipe, "Pipe selections through shell command",
        shell_pipe_to, "Pipe selections into shell command ignoring output",
        shell_insert_output, "Insert shell command output before selections",
        shell_append_output, "Append shell command output after selections",
        shell_keep_pipe, "Filter selections with shell predicate",
        suspend, "Suspend and return to shell",
        rename_symbol, "Rename symbol",
        increment, "Increment item under cursor",
        decrement, "Decrement item under cursor",
        record_macro, "Record macro",
        replay_macro, "Replay macro",
        command_palette, "Open command palette",
    );
}

impl fmt::Debug for MappableCommand {
    fn fmt(&self, f: &mut std::fmt::Formatter<'_>) -> std::fmt::Result {
        match self {
            MappableCommand::Static { name, .. } => {
                f.debug_tuple("MappableCommand").field(name).finish()
            }
            MappableCommand::Typable { name, args, .. } => f
                .debug_tuple("MappableCommand")
                .field(name)
                .field(args)
                .finish(),
        }
    }
}

impl fmt::Display for MappableCommand {
    fn fmt(&self, f: &mut std::fmt::Formatter<'_>) -> std::fmt::Result {
        f.write_str(self.name())
    }
}

impl std::str::FromStr for MappableCommand {
    type Err = anyhow::Error;

    fn from_str(s: &str) -> Result<Self, Self::Err> {
        if let Some(suffix) = s.strip_prefix(':') {
            let mut typable_command = suffix.split(' ').map(|arg| arg.trim());
            let name = typable_command
                .next()
                .ok_or_else(|| anyhow!("Expected typable command name"))?;
            let args = typable_command
                .map(|s| s.to_owned())
                .collect::<Vec<String>>();
            typed::TYPABLE_COMMAND_MAP
                .get(name)
                .map(|cmd| MappableCommand::Typable {
                    name: cmd.name.to_owned(),
                    doc: format!(":{} {:?}", cmd.name, args),
                    args,
                })
                .ok_or_else(|| anyhow!("No TypableCommand named '{}'", s))
        } else {
            MappableCommand::STATIC_COMMAND_LIST
                .iter()
                .find(|cmd| cmd.name() == s)
                .cloned()
                .ok_or_else(|| anyhow!("No command named '{}'", s))
        }
    }
}

impl<'de> Deserialize<'de> for MappableCommand {
    fn deserialize<D>(deserializer: D) -> Result<Self, D::Error>
    where
        D: Deserializer<'de>,
    {
        let s = String::deserialize(deserializer)?;
        s.parse().map_err(de::Error::custom)
    }
}

impl PartialEq for MappableCommand {
    fn eq(&self, other: &Self) -> bool {
        match (self, other) {
            (
                MappableCommand::Typable {
                    name: first_name,
                    args: first_args,
                    ..
                },
                MappableCommand::Typable {
                    name: second_name,
                    args: second_args,
                    ..
                },
            ) => first_name == second_name && first_args == second_args,
            (
                MappableCommand::Static {
                    name: first_name, ..
                },
                MappableCommand::Static {
                    name: second_name, ..
                },
            ) => first_name == second_name,
            _ => false,
        }
    }
}

fn no_op(_cx: &mut Context) {}

type MoveFn =
    fn(RopeSlice, Range, Direction, usize, Movement, &TextFormat, &mut TextAnnotations) -> Range;

fn move_impl(cx: &mut Context, move_fn: MoveFn, dir: Direction, behaviour: Movement) {
    let count = cx.count();
    let (view, doc) = current!(cx.editor);
    let text = doc.text().slice(..);
    let text_fmt = doc.text_format(view.inner_area(doc).width, None);
    let mut annotations = view.text_annotations(doc, None);

    let selection = doc.selection(view.id).clone().transform(|range| {
        move_fn(
            text,
            range,
            dir,
            count,
            behaviour,
            &text_fmt,
            &mut annotations,
        )
    });
    drop(annotations);
    doc.set_selection(view.id, selection);
}

use helix_core::movement::{move_horizontally, move_vertically};

fn move_char_left(cx: &mut Context) {
    move_impl(cx, move_horizontally, Direction::Backward, Movement::Move)
}

fn move_char_right(cx: &mut Context) {
    move_impl(cx, move_horizontally, Direction::Forward, Movement::Move)
}

fn move_line_up(cx: &mut Context) {
    move_impl(cx, move_vertically, Direction::Backward, Movement::Move)
}

fn move_line_down(cx: &mut Context) {
    move_impl(cx, move_vertically, Direction::Forward, Movement::Move)
}

fn move_visual_line_up(cx: &mut Context) {
    move_impl(
        cx,
        move_vertically_visual,
        Direction::Backward,
        Movement::Move,
    )
}

fn move_visual_line_down(cx: &mut Context) {
    move_impl(
        cx,
        move_vertically_visual,
        Direction::Forward,
        Movement::Move,
    )
}

fn extend_char_left(cx: &mut Context) {
    move_impl(cx, move_horizontally, Direction::Backward, Movement::Extend)
}

fn extend_char_right(cx: &mut Context) {
    move_impl(cx, move_horizontally, Direction::Forward, Movement::Extend)
}

fn extend_line_up(cx: &mut Context) {
    move_impl(cx, move_vertically, Direction::Backward, Movement::Extend)
}

fn extend_line_down(cx: &mut Context) {
    move_impl(cx, move_vertically, Direction::Forward, Movement::Extend)
}

fn extend_visual_line_up(cx: &mut Context) {
    move_impl(
        cx,
        move_vertically_visual,
        Direction::Backward,
        Movement::Extend,
    )
}

fn extend_visual_line_down(cx: &mut Context) {
    move_impl(
        cx,
        move_vertically_visual,
        Direction::Forward,
        Movement::Extend,
    )
}

fn goto_line_end_impl(view: &mut View, doc: &mut Document, movement: Movement) {
    let text = doc.text().slice(..);

    let selection = doc.selection(view.id).clone().transform(|range| {
        let line = range.cursor_line(text);
        let line_start = text.line_to_char(line);

        let pos = graphemes::prev_grapheme_boundary(text, line_end_char_index(&text, line))
            .max(line_start);

        range.put_cursor(text, pos, movement == Movement::Extend)
    });
    doc.set_selection(view.id, selection);
}

fn goto_line_end(cx: &mut Context) {
    let (view, doc) = current!(cx.editor);
    goto_line_end_impl(
        view,
        doc,
        if cx.editor.mode == Mode::Select {
            Movement::Extend
        } else {
            Movement::Move
        },
    )
}

fn extend_to_line_end(cx: &mut Context) {
    let (view, doc) = current!(cx.editor);
    goto_line_end_impl(view, doc, Movement::Extend)
}

fn goto_line_end_newline_impl(view: &mut View, doc: &mut Document, movement: Movement) {
    let text = doc.text().slice(..);

    let selection = doc.selection(view.id).clone().transform(|range| {
        let line = range.cursor_line(text);
        let pos = line_end_char_index(&text, line);

        range.put_cursor(text, pos, movement == Movement::Extend)
    });
    doc.set_selection(view.id, selection);
}

fn goto_line_end_newline(cx: &mut Context) {
    let (view, doc) = current!(cx.editor);
    goto_line_end_newline_impl(
        view,
        doc,
        if cx.editor.mode == Mode::Select {
            Movement::Extend
        } else {
            Movement::Move
        },
    )
}

fn extend_to_line_end_newline(cx: &mut Context) {
    let (view, doc) = current!(cx.editor);
    goto_line_end_newline_impl(view, doc, Movement::Extend)
}

fn goto_line_start_impl(view: &mut View, doc: &mut Document, movement: Movement) {
    let text = doc.text().slice(..);

    let selection = doc.selection(view.id).clone().transform(|range| {
        let line = range.cursor_line(text);

        // adjust to start of the line
        let pos = text.line_to_char(line);
        range.put_cursor(text, pos, movement == Movement::Extend)
    });
    doc.set_selection(view.id, selection);
}

fn goto_line_start(cx: &mut Context) {
    let (view, doc) = current!(cx.editor);
    goto_line_start_impl(
        view,
        doc,
        if cx.editor.mode == Mode::Select {
            Movement::Extend
        } else {
            Movement::Move
        },
    )
}

fn goto_next_buffer(cx: &mut Context) {
    goto_buffer(cx.editor, Direction::Forward);
}

fn goto_previous_buffer(cx: &mut Context) {
    goto_buffer(cx.editor, Direction::Backward);
}

fn goto_buffer(editor: &mut Editor, direction: Direction) {
    let current = view!(editor).doc;

    let id = match direction {
        Direction::Forward => {
            let iter = editor.documents.keys();
            let mut iter = iter.skip_while(|id| *id != &current);
            iter.next(); // skip current item
            iter.next().or_else(|| editor.documents.keys().next())
        }
        Direction::Backward => {
            let iter = editor.documents.keys();
            let mut iter = iter.rev().skip_while(|id| *id != &current);
            iter.next(); // skip current item
            iter.next().or_else(|| editor.documents.keys().next_back())
        }
    }
    .unwrap();

    let id = *id;

    editor.switch(id, Action::Replace);
}

fn extend_to_line_start(cx: &mut Context) {
    let (view, doc) = current!(cx.editor);
    goto_line_start_impl(view, doc, Movement::Extend)
}

fn kill_to_line_start(cx: &mut Context) {
    delete_by_selection_insert_mode(
        cx,
        move |text, range| {
            let line = range.cursor_line(text);
            let first_char = text.line_to_char(line);
            let anchor = range.cursor(text);
            let head = if anchor == first_char && line != 0 {
                // select until previous line
                line_end_char_index(&text, line - 1)
            } else if let Some(pos) = text.line(line).first_non_whitespace_char() {
                if first_char + pos < anchor {
                    // select until first non-blank in line if cursor is after it
                    first_char + pos
                } else {
                    // select until start of line
                    first_char
                }
            } else {
                // select until start of line
                first_char
            };
            (head, anchor)
        },
        Direction::Backward,
    );
}

fn kill_to_line_end(cx: &mut Context) {
    delete_by_selection_insert_mode(
        cx,
        |text, range| {
            let line = range.cursor_line(text);
            let line_end_pos = line_end_char_index(&text, line);
            let pos = range.cursor(text);

            // if the cursor is on the newline char delete that
            if pos == line_end_pos {
                (pos, text.line_to_char(line + 1))
            } else {
                (pos, line_end_pos)
            }
        },
        Direction::Forward,
    );
}

fn goto_first_nonwhitespace(cx: &mut Context) {
    let (view, doc) = current!(cx.editor);

    goto_first_nonwhitespace_impl(
        view,
        doc,
        if cx.editor.mode == Mode::Select {
            Movement::Extend
        } else {
            Movement::Move
        },
    )
}

fn extend_to_first_nonwhitespace(cx: &mut Context) {
    let (view, doc) = current!(cx.editor);
    goto_first_nonwhitespace_impl(view, doc, Movement::Extend)
}

fn goto_first_nonwhitespace_impl(view: &mut View, doc: &mut Document, movement: Movement) {
    let text = doc.text().slice(..);

    let selection = doc.selection(view.id).clone().transform(|range| {
        let line = range.cursor_line(text);

        if let Some(pos) = text.line(line).first_non_whitespace_char() {
            let pos = pos + text.line_to_char(line);
            range.put_cursor(text, pos, movement == Movement::Extend)
        } else {
            range
        }
    });
    doc.set_selection(view.id, selection);
}

fn trim_selections(cx: &mut Context) {
    let (view, doc) = current!(cx.editor);
    let text = doc.text().slice(..);

    let ranges: SmallVec<[Range; 1]> = doc
        .selection(view.id)
        .iter()
        .filter_map(|range| {
            if range.is_empty() || range.slice(text).chars().all(|ch| ch.is_whitespace()) {
                return None;
            }
            let mut start = range.from();
            let mut end = range.to();
            start = movement::skip_while(text, start, |x| x.is_whitespace()).unwrap_or(start);
            end = movement::backwards_skip_while(text, end, |x| x.is_whitespace()).unwrap_or(end);
            Some(Range::new(start, end).with_direction(range.direction()))
        })
        .collect();

    if !ranges.is_empty() {
        let primary = doc.selection(view.id).primary();
        let idx = ranges
            .iter()
            .position(|range| range.overlaps(&primary))
            .unwrap_or(ranges.len() - 1);
        doc.set_selection(view.id, Selection::new(ranges, idx));
    } else {
        collapse_selection(cx);
        keep_primary_selection(cx);
    };
}

// align text in selection
#[allow(deprecated)]
fn align_selections(cx: &mut Context) {
    use helix_core::visual_coords_at_pos;

    let (view, doc) = current!(cx.editor);
    let text = doc.text().slice(..);
    let selection = doc.selection(view.id);

    let tab_width = doc.tab_width();
    let mut column_widths: Vec<Vec<_>> = Vec::new();
    let mut last_line = text.len_lines() + 1;
    let mut col = 0;

    for range in selection {
        let coords = visual_coords_at_pos(text, range.head, tab_width);
        let anchor_coords = visual_coords_at_pos(text, range.anchor, tab_width);

        if coords.row != anchor_coords.row {
            cx.editor
                .set_error("align cannot work with multi line selections");
            return;
        }

        col = if coords.row == last_line { col + 1 } else { 0 };

        if col >= column_widths.len() {
            column_widths.push(Vec::new());
        }
        column_widths[col].push((range.from(), coords.col));

        last_line = coords.row;
    }

    let mut changes = Vec::with_capacity(selection.len());

    // Account for changes on each row
    let len = column_widths.first().map(|cols| cols.len()).unwrap_or(0);
    let mut offs = vec![0; len];

    for col in column_widths {
        let max_col = col
            .iter()
            .enumerate()
            .map(|(row, (_, cursor))| *cursor + offs[row])
            .max()
            .unwrap_or(0);

        for (row, (insert_pos, last_col)) in col.into_iter().enumerate() {
            let ins_count = max_col - (last_col + offs[row]);

            if ins_count == 0 {
                continue;
            }

            offs[row] += ins_count;

            changes.push((insert_pos, insert_pos, Some(" ".repeat(ins_count).into())));
        }
    }

    // The changeset has to be sorted
    changes.sort_unstable_by_key(|(from, _, _)| *from);

    let transaction = Transaction::change(doc.text(), changes.into_iter());
    doc.apply(&transaction, view.id);
    exit_select_mode(cx);
}

fn goto_window(cx: &mut Context, align: Align) {
    let count = cx.count() - 1;
    let config = cx.editor.config();
    let (view, doc) = current!(cx.editor);

    let height = view.inner_height();

    // respect user given count if any
    // - 1 so we have at least one gap in the middle.
    // a height of 6 with padding of 3 on each side will keep shifting the view back and forth
    // as we type
    let scrolloff = config.scrolloff.min(height.saturating_sub(1) / 2);

    let last_visual_line = view.last_visual_line(doc);

    let visual_line = match align {
        Align::Top => view.offset.vertical_offset + scrolloff + count,
        Align::Center => view.offset.vertical_offset + (last_visual_line / 2),
        Align::Bottom => {
            view.offset.vertical_offset + last_visual_line.saturating_sub(scrolloff + count)
        }
    };
    let visual_line = visual_line
        .max(view.offset.vertical_offset + scrolloff)
        .min(view.offset.vertical_offset + last_visual_line.saturating_sub(scrolloff));

    let pos = view
        .pos_at_visual_coords(doc, visual_line as u16, 0, false)
        .expect("visual_line was constrained to the view area");

    let text = doc.text().slice(..);
    let selection = doc
        .selection(view.id)
        .clone()
        .transform(|range| range.put_cursor(text, pos, cx.editor.mode == Mode::Select));
    doc.set_selection(view.id, selection);
}

fn goto_window_top(cx: &mut Context) {
    goto_window(cx, Align::Top)
}

fn goto_window_center(cx: &mut Context) {
    goto_window(cx, Align::Center)
}

fn goto_window_bottom(cx: &mut Context) {
    goto_window(cx, Align::Bottom)
}

fn move_word_impl<F>(cx: &mut Context, move_fn: F)
where
    F: Fn(RopeSlice, Range, usize) -> Range,
{
    let count = cx.count();
    let (view, doc) = current!(cx.editor);
    let text = doc.text().slice(..);

    let selection = doc
        .selection(view.id)
        .clone()
        .transform(|range| move_fn(text, range, count));
    doc.set_selection(view.id, selection);
}

fn move_next_word_start(cx: &mut Context) {
    move_word_impl(cx, movement::move_next_word_start)
}

fn move_prev_word_start(cx: &mut Context) {
    move_word_impl(cx, movement::move_prev_word_start)
}

fn move_prev_word_end(cx: &mut Context) {
    move_word_impl(cx, movement::move_prev_word_end)
}

fn move_next_word_end(cx: &mut Context) {
    move_word_impl(cx, movement::move_next_word_end)
}

fn move_next_long_word_start(cx: &mut Context) {
    move_word_impl(cx, movement::move_next_long_word_start)
}

fn move_prev_long_word_start(cx: &mut Context) {
    move_word_impl(cx, movement::move_prev_long_word_start)
}

fn move_prev_long_word_end(cx: &mut Context) {
    move_word_impl(cx, movement::move_prev_long_word_end)
}

fn move_next_long_word_end(cx: &mut Context) {
    move_word_impl(cx, movement::move_next_long_word_end)
}

fn goto_para_impl<F>(cx: &mut Context, move_fn: F)
where
    F: Fn(RopeSlice, Range, usize, Movement) -> Range + 'static,
{
    let count = cx.count();
    let motion = move |editor: &mut Editor| {
        let (view, doc) = current!(editor);
        let text = doc.text().slice(..);
        let behavior = if editor.mode == Mode::Select {
            Movement::Extend
        } else {
            Movement::Move
        };

        let selection = doc
            .selection(view.id)
            .clone()
            .transform(|range| move_fn(text, range, count, behavior));
        doc.set_selection(view.id, selection);
    };
    cx.editor.apply_motion(motion)
}

fn goto_prev_paragraph(cx: &mut Context) {
    goto_para_impl(cx, movement::move_prev_paragraph)
}

fn goto_next_paragraph(cx: &mut Context) {
    goto_para_impl(cx, movement::move_next_paragraph)
}

fn goto_file_start(cx: &mut Context) {
    if cx.count.is_some() {
        goto_line(cx);
    } else {
        let (view, doc) = current!(cx.editor);
        let text = doc.text().slice(..);
        let selection = doc
            .selection(view.id)
            .clone()
            .transform(|range| range.put_cursor(text, 0, cx.editor.mode == Mode::Select));
        push_jump(view, doc);
        doc.set_selection(view.id, selection);
    }
}

fn goto_file_end(cx: &mut Context) {
    let (view, doc) = current!(cx.editor);
    let text = doc.text().slice(..);
    let pos = doc.text().len_chars();
    let selection = doc
        .selection(view.id)
        .clone()
        .transform(|range| range.put_cursor(text, pos, cx.editor.mode == Mode::Select));
    push_jump(view, doc);
    doc.set_selection(view.id, selection);
}

fn goto_file(cx: &mut Context) {
    goto_file_impl(cx, Action::Replace);
}

fn goto_file_hsplit(cx: &mut Context) {
    goto_file_impl(cx, Action::HorizontalSplit);
}

fn goto_file_vsplit(cx: &mut Context) {
    goto_file_impl(cx, Action::VerticalSplit);
}

/// Goto files in selection.
fn goto_file_impl(cx: &mut Context, action: Action) {
    let (view, doc) = current_ref!(cx.editor);
    let text = doc.text();
    let selections = doc.selection(view.id);
    let rel_path = doc
        .relative_path()
        .map(|path| path.parent().unwrap().to_path_buf())
        .unwrap_or_default();
    let mut paths: Vec<_> = selections
        .iter()
        .map(|r| text.slice(r.from()..r.to()).to_string())
        .collect();
    let primary = selections.primary();
    // Checks whether there is only one selection with a width of 1
    if selections.len() == 1 && primary.len() == 1 {
        let count = cx.count();
        let text_slice = text.slice(..);
        // In this case it selects the WORD under the cursor
        let current_word = textobject::textobject_word(
            text_slice,
            primary,
            textobject::TextObject::Inside,
            count,
            true,
        );
        // Trims some surrounding chars so that the actual file is opened.
        let surrounding_chars: &[_] = &['\'', '"', '(', ')'];
        paths.clear();
        paths.push(
            current_word
                .fragment(text_slice)
                .trim_matches(surrounding_chars)
                .to_string(),
        );
    }

    for sel in paths {
        let p = sel.trim();
        if p.is_empty() {
            continue;
        }

        if let Ok(url) = Url::parse(p) {
            return open_url(cx, url, action);
        }

        let path = &rel_path.join(p);
        if path.is_dir() {
            let picker = ui::file_picker(path.into(), &cx.editor.config());
            cx.push_layer(Box::new(overlaid(picker)));
        } else if let Err(e) = cx.editor.open(path, action) {
            cx.editor.set_error(format!("Open file failed: {:?}", e));
        }
    }
}

/// Opens the given url. If the URL points to a valid textual file it is open in helix.
//  Otherwise, the file is open using external program.
fn open_url(cx: &mut Context, url: Url, action: Action) {
    let doc = doc!(cx.editor);
    let rel_path = doc
        .relative_path()
        .map(|path| path.parent().unwrap().to_path_buf())
        .unwrap_or_default();

    if url.scheme() != "file" {
        return cx.jobs.callback(crate::open_external_url_callback(url));
    }

    let content_type = std::fs::File::open(url.path()).and_then(|file| {
        // Read up to 1kb to detect the content type
        let mut read_buffer = Vec::new();
        let n = file.take(1024).read_to_end(&mut read_buffer)?;
        Ok(content_inspector::inspect(&read_buffer[..n]))
    });

    // we attempt to open binary files - files that can't be open in helix - using external
    // program as well, e.g. pdf files or images
    match content_type {
        Ok(content_inspector::ContentType::BINARY) => {
            cx.jobs.callback(crate::open_external_url_callback(url))
        }
        Ok(_) | Err(_) => {
            let path = &rel_path.join(url.path());
            if path.is_dir() {
                let picker = ui::file_picker(path.into(), &cx.editor.config());
                cx.push_layer(Box::new(overlaid(picker)));
            } else if let Err(e) = cx.editor.open(path, action) {
                cx.editor.set_error(format!("Open file failed: {:?}", e));
            }
        }
    }
}

fn extend_word_impl<F>(cx: &mut Context, extend_fn: F)
where
    F: Fn(RopeSlice, Range, usize) -> Range,
{
    let count = cx.count();
    let (view, doc) = current!(cx.editor);
    let text = doc.text().slice(..);

    let selection = doc.selection(view.id).clone().transform(|range| {
        let word = extend_fn(text, range, count);
        let pos = word.cursor(text);
        range.put_cursor(text, pos, true)
    });
    doc.set_selection(view.id, selection);
}

fn extend_next_word_start(cx: &mut Context) {
    extend_word_impl(cx, movement::move_next_word_start)
}

fn extend_prev_word_start(cx: &mut Context) {
    extend_word_impl(cx, movement::move_prev_word_start)
}

fn extend_next_word_end(cx: &mut Context) {
    extend_word_impl(cx, movement::move_next_word_end)
}

fn extend_prev_word_end(cx: &mut Context) {
    extend_word_impl(cx, movement::move_prev_word_end)
}

fn extend_next_long_word_start(cx: &mut Context) {
    extend_word_impl(cx, movement::move_next_long_word_start)
}

fn extend_prev_long_word_start(cx: &mut Context) {
    extend_word_impl(cx, movement::move_prev_long_word_start)
}

fn extend_prev_long_word_end(cx: &mut Context) {
    extend_word_impl(cx, movement::move_prev_long_word_end)
}

fn extend_next_long_word_end(cx: &mut Context) {
    extend_word_impl(cx, movement::move_next_long_word_end)
}

/// Separate branch to find_char designed only for `<ret>` char.
//
// This is necessary because the one document can have different line endings inside. And we
// cannot predict what character to find when <ret> is pressed. On the current line it can be `lf`
// but on the next line it can be `crlf`. That's why [`find_char_impl`] cannot be applied here.
fn find_char_line_ending(
    cx: &mut Context,
    count: usize,
    direction: Direction,
    inclusive: bool,
    extend: bool,
) {
    let (view, doc) = current!(cx.editor);
    let text = doc.text().slice(..);

    let selection = doc.selection(view.id).clone().transform(|range| {
        let cursor = range.cursor(text);
        let cursor_line = range.cursor_line(text);

        // Finding the line where we're going to find <ret>. Depends mostly on
        // `count`, but also takes into account edge cases where we're already at the end
        // of a line or the beginning of a line
        let find_on_line = match direction {
            Direction::Forward => {
                let on_edge = line_end_char_index(&text, cursor_line) == cursor;
                let line = cursor_line + count - 1 + (on_edge as usize);
                if line >= text.len_lines() - 1 {
                    return range;
                } else {
                    line
                }
            }
            Direction::Backward => {
                let on_edge = text.line_to_char(cursor_line) == cursor && !inclusive;
                let line = cursor_line as isize - (count as isize - 1 + on_edge as isize);
                if line <= 0 {
                    return range;
                } else {
                    line as usize
                }
            }
        };

        let pos = match (direction, inclusive) {
            (Direction::Forward, true) => line_end_char_index(&text, find_on_line),
            (Direction::Forward, false) => line_end_char_index(&text, find_on_line) - 1,
            (Direction::Backward, true) => line_end_char_index(&text, find_on_line - 1),
            (Direction::Backward, false) => text.line_to_char(find_on_line),
        };

        if extend {
            range.put_cursor(text, pos, true)
        } else {
            Range::point(range.cursor(text)).put_cursor(text, pos, true)
        }
    });
    doc.set_selection(view.id, selection);
}

fn find_char(cx: &mut Context, direction: Direction, inclusive: bool, extend: bool) {
    // TODO: count is reset to 1 before next key so we move it into the closure here.
    // Would be nice to carry over.
    let count = cx.count();

    // need to wait for next key
    // TODO: should this be done by grapheme rather than char?  For example,
    // we can't properly handle the line-ending CRLF case here in terms of char.
    cx.on_next_key(move |cx, event| {
        let ch = match event {
            KeyEvent {
                code: KeyCode::Enter,
                ..
            } => {
                find_char_line_ending(cx, count, direction, inclusive, extend);
                return;
            }

            KeyEvent {
                code: KeyCode::Tab, ..
            } => '\t',

            KeyEvent {
                code: KeyCode::Char(ch),
                ..
            } => ch,
            _ => return,
        };
        let motion = move |editor: &mut Editor| {
            match direction {
                Direction::Forward => {
                    find_char_impl(editor, &find_next_char_impl, inclusive, extend, ch, count)
                }
                Direction::Backward => {
                    find_char_impl(editor, &find_prev_char_impl, inclusive, extend, ch, count)
                }
            };
        };

        cx.editor.apply_motion(motion);
    })
}

//

#[inline]
fn find_char_impl<F, M: CharMatcher + Clone + Copy>(
    editor: &mut Editor,
    search_fn: &F,
    inclusive: bool,
    extend: bool,
    char_matcher: M,
    count: usize,
) where
    F: Fn(RopeSlice, M, usize, usize, bool) -> Option<usize> + 'static,
{
    let (view, doc) = current!(editor);
    let text = doc.text().slice(..);

    let selection = doc.selection(view.id).clone().transform(|range| {
        // TODO: use `Range::cursor()` here instead.  However, that works in terms of
        // graphemes, whereas this function doesn't yet.  So we're doing the same logic
        // here, but just in terms of chars instead.
        let search_start_pos = if range.anchor < range.head {
            range.head - 1
        } else {
            range.head
        };

        search_fn(text, char_matcher, search_start_pos, count, inclusive).map_or(range, |pos| {
            if extend {
                range.put_cursor(text, pos, true)
            } else {
                Range::point(range.cursor(text)).put_cursor(text, pos, true)
            }
        })
    });
    doc.set_selection(view.id, selection);
}

fn find_next_char_impl(
    text: RopeSlice,
    ch: char,
    pos: usize,
    n: usize,
    inclusive: bool,
) -> Option<usize> {
    let pos = (pos + 1).min(text.len_chars());
    if inclusive {
        search::find_nth_next(text, ch, pos, n)
    } else {
        let n = match text.get_char(pos) {
            Some(next_ch) if next_ch == ch => n + 1,
            _ => n,
        };
        search::find_nth_next(text, ch, pos, n).map(|n| n.saturating_sub(1))
    }
}

fn find_prev_char_impl(
    text: RopeSlice,
    ch: char,
    pos: usize,
    n: usize,
    inclusive: bool,
) -> Option<usize> {
    if inclusive {
        search::find_nth_prev(text, ch, pos, n)
    } else {
        let n = match text.get_char(pos.saturating_sub(1)) {
            Some(next_ch) if next_ch == ch => n + 1,
            _ => n,
        };
        search::find_nth_prev(text, ch, pos, n).map(|n| (n + 1).min(text.len_chars()))
    }
}

fn find_till_char(cx: &mut Context) {
    find_char(cx, Direction::Forward, false, false);
}

fn find_next_char(cx: &mut Context) {
    find_char(cx, Direction::Forward, true, false)
}

fn extend_till_char(cx: &mut Context) {
    find_char(cx, Direction::Forward, false, true)
}

fn extend_next_char(cx: &mut Context) {
    find_char(cx, Direction::Forward, true, true)
}

fn till_prev_char(cx: &mut Context) {
    find_char(cx, Direction::Backward, false, false)
}

fn find_prev_char(cx: &mut Context) {
    find_char(cx, Direction::Backward, true, false)
}

fn extend_till_prev_char(cx: &mut Context) {
    find_char(cx, Direction::Backward, false, true)
}

fn extend_prev_char(cx: &mut Context) {
    find_char(cx, Direction::Backward, true, true)
}

fn repeat_last_motion(cx: &mut Context) {
    cx.editor.repeat_last_motion(cx.count())
}

fn replace(cx: &mut Context) {
    let mut buf = [0u8; 4]; // To hold utf8 encoded char.

    // need to wait for next key
    cx.on_next_key(move |cx, event| {
        let (view, doc) = current!(cx.editor);
        let ch: Option<&str> = match event {
            KeyEvent {
                code: KeyCode::Char(ch),
                ..
            } => Some(ch.encode_utf8(&mut buf[..])),
            KeyEvent {
                code: KeyCode::Enter,
                ..
            } => Some(doc.line_ending.as_str()),
            KeyEvent {
                code: KeyCode::Tab, ..
            } => Some("\t"),
            _ => None,
        };

        let selection = doc.selection(view.id);

        if let Some(ch) = ch {
            let transaction = Transaction::change_by_selection(doc.text(), selection, |range| {
                if !range.is_empty() {
                    let text: String =
                        RopeGraphemes::new(doc.text().slice(range.from()..range.to()))
                            .map(|g| {
                                let cow: Cow<str> = g.into();
                                if str_is_line_ending(&cow) {
                                    cow
                                } else {
                                    ch.into()
                                }
                            })
                            .collect();

                    (range.from(), range.to(), Some(text.into()))
                } else {
                    // No change.
                    (range.from(), range.to(), None)
                }
            });

            doc.apply(&transaction, view.id);
            exit_select_mode(cx);
        }
    })
}

fn switch_case_impl<F>(cx: &mut Context, change_fn: F)
where
    F: Fn(RopeSlice) -> Tendril,
{
    let (view, doc) = current!(cx.editor);
    let selection = doc.selection(view.id);
    let transaction = Transaction::change_by_selection(doc.text(), selection, |range| {
        let text: Tendril = change_fn(range.slice(doc.text().slice(..)));

        (range.from(), range.to(), Some(text))
    });

    doc.apply(&transaction, view.id);
    exit_select_mode(cx);
}

fn switch_case(cx: &mut Context) {
    switch_case_impl(cx, |string| {
        string
            .chars()
            .flat_map(|ch| {
                if ch.is_lowercase() {
                    ch.to_uppercase().collect()
                } else if ch.is_uppercase() {
                    ch.to_lowercase().collect()
                } else {
                    vec![ch]
                }
            })
            .collect()
    });
}

fn switch_to_uppercase(cx: &mut Context) {
    switch_case_impl(cx, |string| {
        string.chunks().map(|chunk| chunk.to_uppercase()).collect()
    });
}

fn switch_to_lowercase(cx: &mut Context) {
    switch_case_impl(cx, |string| {
        string.chunks().map(|chunk| chunk.to_lowercase()).collect()
    });
}

pub fn scroll(cx: &mut Context, offset: usize, direction: Direction, sync_cursor: bool) {
    use Direction::*;
    let config = cx.editor.config();
    let (view, doc) = current!(cx.editor);

    let range = doc.selection(view.id).primary();
    let text = doc.text().slice(..);

    let cursor = range.cursor(text);
    let height = view.inner_height();

    let scrolloff = config.scrolloff.min(height.saturating_sub(1) / 2);
    let offset = match direction {
        Forward => offset as isize,
        Backward => -(offset as isize),
    };

    let doc_text = doc.text().slice(..);
    let viewport = view.inner_area(doc);
    let text_fmt = doc.text_format(viewport.width, None);
<<<<<<< HEAD
    let annotations = view.text_annotations(&*doc, None);
=======
    let mut annotations = view.text_annotations(doc, None);
>>>>>>> 3915b04b
    (view.offset.anchor, view.offset.vertical_offset) = char_idx_at_visual_offset(
        doc_text,
        view.offset.anchor,
        view.offset.vertical_offset as isize + offset,
        0,
        &text_fmt,
        &annotations,
    );

    if sync_cursor {
        let movement = match cx.editor.mode {
            Mode::Select => Movement::Extend,
            _ => Movement::Move,
        };
        // TODO: When inline diagnostics gets merged- 1. move_vertically_visual removes
        // line annotations/diagnostics so the cursor may jump further than the view.
        // 2. If the cursor lands on a complete line of virtual text, the cursor will
        // jump a different distance than the view.
        let selection = doc.selection(view.id).clone().transform(|range| {
            move_vertically_visual(
                doc_text,
                range,
                direction,
                offset.unsigned_abs(),
                movement,
                &text_fmt,
                &mut annotations,
            )
        });
        doc.set_selection(view.id, selection);
        return;
    }

    let mut head;
    match direction {
        Forward => {
            let off;
            (head, off) = char_idx_at_visual_offset(
                doc_text,
                view.offset.anchor,
                (view.offset.vertical_offset + scrolloff) as isize,
                0,
                &text_fmt,
                &annotations,
            );
            head += (off != 0) as usize;
            if head <= cursor {
                return;
            }
        }
        Backward => {
            head = char_idx_at_visual_offset(
                doc_text,
                view.offset.anchor,
                (view.offset.vertical_offset + height - scrolloff - 1) as isize,
                0,
                &text_fmt,
                &annotations,
            )
            .0;
            if head >= cursor {
                return;
            }
        }
    }

    let anchor = if cx.editor.mode == Mode::Select {
        range.anchor
    } else {
        head
    };

    // replace primary selection with an empty selection at cursor pos
    let prim_sel = Range::new(anchor, head);
    let mut sel = doc.selection(view.id).clone();
    let idx = sel.primary_index();
    sel = sel.replace(idx, prim_sel);
    drop(annotations);
    doc.set_selection(view.id, sel);
}

fn page_up(cx: &mut Context) {
    let view = view!(cx.editor);
    let offset = view.inner_height();
    scroll(cx, offset, Direction::Backward, false);
}

fn page_down(cx: &mut Context) {
    let view = view!(cx.editor);
    let offset = view.inner_height();
    scroll(cx, offset, Direction::Forward, false);
}

fn half_page_up(cx: &mut Context) {
    let view = view!(cx.editor);
    let offset = view.inner_height() / 2;
    scroll(cx, offset, Direction::Backward, false);
}

fn half_page_down(cx: &mut Context) {
    let view = view!(cx.editor);
    let offset = view.inner_height() / 2;
    scroll(cx, offset, Direction::Forward, false);
}

fn page_cursor_up(cx: &mut Context) {
    let view = view!(cx.editor);
    let offset = view.inner_height();
    scroll(cx, offset, Direction::Backward, true);
}

fn page_cursor_down(cx: &mut Context) {
    let view = view!(cx.editor);
    let offset = view.inner_height();
    scroll(cx, offset, Direction::Forward, true);
}

fn page_cursor_half_up(cx: &mut Context) {
    let view = view!(cx.editor);
    let offset = view.inner_height() / 2;
    scroll(cx, offset, Direction::Backward, true);
}

fn page_cursor_half_down(cx: &mut Context) {
    let view = view!(cx.editor);
    let offset = view.inner_height() / 2;
    scroll(cx, offset, Direction::Forward, true);
}

#[allow(deprecated)]
// currently uses the deprecated `visual_coords_at_pos`/`pos_at_visual_coords` functions
// as this function ignores softwrapping (and virtual text) and instead only cares
// about "text visual position"
//
// TODO: implement a variant of that uses visual lines and respects virtual text
fn copy_selection_on_line(cx: &mut Context, direction: Direction) {
    use helix_core::{pos_at_visual_coords, visual_coords_at_pos};

    let count = cx.count();
    let (view, doc) = current!(cx.editor);
    let text = doc.text().slice(..);
    let selection = doc.selection(view.id);
    let mut ranges = SmallVec::with_capacity(selection.ranges().len() * (count + 1));
    ranges.extend_from_slice(selection.ranges());
    let mut primary_index = 0;
    for range in selection.iter() {
        let is_primary = *range == selection.primary();

        // The range is always head exclusive
        let (head, anchor) = if range.anchor < range.head {
            (range.head - 1, range.anchor)
        } else {
            (range.head, range.anchor.saturating_sub(1))
        };

        let tab_width = doc.tab_width();

        let head_pos = visual_coords_at_pos(text, head, tab_width);
        let anchor_pos = visual_coords_at_pos(text, anchor, tab_width);

        let height = std::cmp::max(head_pos.row, anchor_pos.row)
            - std::cmp::min(head_pos.row, anchor_pos.row)
            + 1;

        if is_primary {
            primary_index = ranges.len();
        }
        ranges.push(*range);

        let mut sels = 0;
        let mut i = 0;
        while sels < count {
            let offset = (i + 1) * height;

            let anchor_row = match direction {
                Direction::Forward => anchor_pos.row + offset,
                Direction::Backward => anchor_pos.row.saturating_sub(offset),
            };

            let head_row = match direction {
                Direction::Forward => head_pos.row + offset,
                Direction::Backward => head_pos.row.saturating_sub(offset),
            };

            if anchor_row >= text.len_lines() || head_row >= text.len_lines() {
                break;
            }

            let anchor =
                pos_at_visual_coords(text, Position::new(anchor_row, anchor_pos.col), tab_width);
            let head = pos_at_visual_coords(text, Position::new(head_row, head_pos.col), tab_width);

            // skip lines that are too short
            if visual_coords_at_pos(text, anchor, tab_width).col == anchor_pos.col
                && visual_coords_at_pos(text, head, tab_width).col == head_pos.col
            {
                if is_primary {
                    primary_index = ranges.len();
                }
                // This is Range::new(anchor, head), but it will place the cursor on the correct column
                ranges.push(Range::point(anchor).put_cursor(text, head, true));
                sels += 1;
            }

            if anchor_row == 0 && head_row == 0 {
                break;
            }

            i += 1;
        }
    }

    let selection = Selection::new(ranges, primary_index);
    doc.set_selection(view.id, selection);
}

fn copy_selection_on_prev_line(cx: &mut Context) {
    copy_selection_on_line(cx, Direction::Backward)
}

fn copy_selection_on_next_line(cx: &mut Context) {
    copy_selection_on_line(cx, Direction::Forward)
}

fn select_all(cx: &mut Context) {
    let (view, doc) = current!(cx.editor);

    let end = doc.text().len_chars();
    doc.set_selection(view.id, Selection::single(0, end))
}

fn select_regex(cx: &mut Context) {
    let reg = cx.register.unwrap_or('/');
    ui::regex_prompt(
        cx,
        "select:".into(),
        Some(reg),
        ui::completers::none,
        move |cx, regex, event| {
            let (view, doc) = current!(cx.editor);
            if !matches!(event, PromptEvent::Update | PromptEvent::Validate) {
                return;
            }
            let text = doc.text().slice(..);
            if let Some(selection) =
                selection::select_on_matches(text, doc.selection(view.id), &regex)
            {
                doc.set_selection(view.id, selection);
            }
        },
    );
}

fn split_selection(cx: &mut Context) {
    let reg = cx.register.unwrap_or('/');
    ui::regex_prompt(
        cx,
        "split:".into(),
        Some(reg),
        ui::completers::none,
        move |cx, regex, event| {
            let (view, doc) = current!(cx.editor);
            if !matches!(event, PromptEvent::Update | PromptEvent::Validate) {
                return;
            }
            let text = doc.text().slice(..);
            let selection = selection::split_on_matches(text, doc.selection(view.id), &regex);
            doc.set_selection(view.id, selection);
        },
    );
}

fn split_selection_on_newline(cx: &mut Context) {
    let (view, doc) = current!(cx.editor);
    let text = doc.text().slice(..);
    let selection = selection::split_on_newline(text, doc.selection(view.id));
    doc.set_selection(view.id, selection);
}

fn merge_selections(cx: &mut Context) {
    let (view, doc) = current!(cx.editor);
    let selection = doc.selection(view.id).clone().merge_ranges();
    doc.set_selection(view.id, selection);
}

fn merge_consecutive_selections(cx: &mut Context) {
    let (view, doc) = current!(cx.editor);
    let selection = doc.selection(view.id).clone().merge_consecutive_ranges();
    doc.set_selection(view.id, selection);
}

#[allow(clippy::too_many_arguments)]
fn search_impl(
    editor: &mut Editor,
    regex: &rope::Regex,
    movement: Movement,
    direction: Direction,
    scrolloff: usize,
    wrap_around: bool,
    show_warnings: bool,
) {
    let (view, doc) = current!(editor);
    let text = doc.text().slice(..);
    let selection = doc.selection(view.id);

    // Get the right side of the primary block cursor for forward search, or the
    // grapheme before the start of the selection for reverse search.
    let start = match direction {
        Direction::Forward => text.char_to_byte(graphemes::ensure_grapheme_boundary_next(
            text,
            selection.primary().to(),
        )),
        Direction::Backward => text.char_to_byte(graphemes::ensure_grapheme_boundary_prev(
            text,
            selection.primary().from(),
        )),
    };

    // A regex::Match returns byte-positions in the str. In the case where we
    // do a reverse search and wraparound to the end, we don't need to search
    // the text before the current cursor position for matches, but by slicing
    // it out, we need to add it back to the position of the selection.
    let doc = doc!(editor).text().slice(..);

    // use find_at to find the next match after the cursor, loop around the end
    // Careful, `Regex` uses `bytes` as offsets, not character indices!
    let mut mat = match direction {
        Direction::Forward => regex.find(doc.regex_input_at_bytes(start..)),
        Direction::Backward => regex.find_iter(doc.regex_input_at_bytes(..start)).last(),
    };

    if mat.is_none() {
        if wrap_around {
            mat = match direction {
                Direction::Forward => regex.find(doc.regex_input()),
                Direction::Backward => regex.find_iter(doc.regex_input_at_bytes(start..)).last(),
            };
        }
        if show_warnings {
            if wrap_around && mat.is_some() {
                editor.set_status("Wrapped around document");
            } else {
                editor.set_error("No more matches");
            }
        }
    }

    let (view, doc) = current!(editor);
    let text = doc.text().slice(..);
    let selection = doc.selection(view.id);

    if let Some(mat) = mat {
        let start = text.byte_to_char(mat.start());
        let end = text.byte_to_char(mat.end());

        if end == 0 {
            // skip empty matches that don't make sense
            return;
        }

        // Determine range direction based on the primary range
        let primary = selection.primary();
        let range = Range::new(start, end).with_direction(primary.direction());

        let selection = match movement {
            Movement::Extend => selection.clone().push(range),
            Movement::Move => selection.clone().replace(selection.primary_index(), range),
        };

        doc.set_selection(view.id, selection);
        view.ensure_cursor_in_view_center(doc, scrolloff);
    };
}

fn search_completions(cx: &mut Context, reg: Option<char>) -> Vec<String> {
    let mut items = reg
        .and_then(|reg| cx.editor.registers.read(reg, cx.editor))
        .map_or(Vec::new(), |reg| reg.take(200).collect());
    items.sort_unstable();
    items.dedup();
    items.into_iter().map(|value| value.to_string()).collect()
}

fn search(cx: &mut Context) {
    searcher(cx, Direction::Forward)
}

fn rsearch(cx: &mut Context) {
    searcher(cx, Direction::Backward)
}

fn searcher(cx: &mut Context, direction: Direction) {
    let reg = cx.register.unwrap_or('/');
    let config = cx.editor.config();
    let scrolloff = config.scrolloff;
    let wrap_around = config.search.wrap_around;

    // TODO: could probably share with select_on_matches?
    let completions = search_completions(cx, Some(reg));

    ui::regex_prompt(
        cx,
        "search:".into(),
        Some(reg),
        move |_editor: &Editor, input: &str| {
            completions
                .iter()
                .filter(|comp| comp.starts_with(input))
                .map(|comp| (0.., std::borrow::Cow::Owned(comp.clone())))
                .collect()
        },
        move |cx, regex, event| {
            if event == PromptEvent::Validate {
                cx.editor.registers.last_search_register = reg;
            } else if event != PromptEvent::Update {
                return;
            }
            search_impl(
                cx.editor,
                &regex,
                Movement::Move,
                direction,
                scrolloff,
                wrap_around,
                false,
            );
        },
    );
}

fn search_next_or_prev_impl(cx: &mut Context, movement: Movement, direction: Direction) {
    let count = cx.count();
    let register = cx
        .register
        .unwrap_or(cx.editor.registers.last_search_register);
    let config = cx.editor.config();
    let scrolloff = config.scrolloff;
    if let Some(query) = cx.editor.registers.first(register, cx.editor) {
        let search_config = &config.search;
        let case_insensitive = if search_config.smart_case {
            !query.chars().any(char::is_uppercase)
        } else {
            false
        };
        let wrap_around = search_config.wrap_around;
        if let Ok(regex) = rope::RegexBuilder::new()
            .syntax(
                rope::Config::new()
                    .case_insensitive(case_insensitive)
                    .multi_line(true),
            )
            .build(&query)
        {
            for _ in 0..count {
                search_impl(
                    cx.editor,
                    &regex,
                    movement,
                    direction,
                    scrolloff,
                    wrap_around,
                    true,
                );
            }
        } else {
            let error = format!("Invalid regex: {}", query);
            cx.editor.set_error(error);
        }
    }
}

fn search_next(cx: &mut Context) {
    search_next_or_prev_impl(cx, Movement::Move, Direction::Forward);
}

fn search_prev(cx: &mut Context) {
    search_next_or_prev_impl(cx, Movement::Move, Direction::Backward);
}
fn extend_search_next(cx: &mut Context) {
    search_next_or_prev_impl(cx, Movement::Extend, Direction::Forward);
}

fn extend_search_prev(cx: &mut Context) {
    search_next_or_prev_impl(cx, Movement::Extend, Direction::Backward);
}

fn search_selection(cx: &mut Context) {
    let register = cx.register.unwrap_or('/');
    let (view, doc) = current!(cx.editor);
    let contents = doc.text().slice(..);

    let regex = doc
        .selection(view.id)
        .iter()
        .map(|selection| regex::escape(&selection.fragment(contents)))
        .collect::<HashSet<_>>() // Collect into hashset to deduplicate identical regexes
        .into_iter()
        .collect::<Vec<_>>()
        .join("|");

    let msg = format!("register '{}' set to '{}'", register, &regex);
    match cx.editor.registers.push(register, regex) {
        Ok(_) => {
            cx.editor.registers.last_search_register = register;
            cx.editor.set_status(msg)
        }
        Err(err) => cx.editor.set_error(err.to_string()),
    }
}

fn make_search_word_bounded(cx: &mut Context) {
    // Defaults to the active search register instead `/` to be more ergonomic assuming most people
    // would use this command following `search_selection`. This avoids selecting the register
    // twice.
    let register = cx
        .register
        .unwrap_or(cx.editor.registers.last_search_register);
    let regex = match cx.editor.registers.first(register, cx.editor) {
        Some(regex) => regex,
        None => return,
    };
    let start_anchored = regex.starts_with("\\b");
    let end_anchored = regex.ends_with("\\b");

    if start_anchored && end_anchored {
        return;
    }

    let mut new_regex = String::with_capacity(
        regex.len() + if start_anchored { 0 } else { 2 } + if end_anchored { 0 } else { 2 },
    );

    if !start_anchored {
        new_regex.push_str("\\b");
    }
    new_regex.push_str(&regex);
    if !end_anchored {
        new_regex.push_str("\\b");
    }

    let msg = format!("register '{}' set to '{}'", register, &new_regex);
    match cx.editor.registers.push(register, new_regex) {
        Ok(_) => {
            cx.editor.registers.last_search_register = register;
            cx.editor.set_status(msg)
        }
        Err(err) => cx.editor.set_error(err.to_string()),
    }
}

fn global_search(cx: &mut Context) {
    #[derive(Debug)]
    struct FileResult {
        path: PathBuf,
        /// 0 indexed lines
        line_num: usize,
    }

    impl FileResult {
        fn new(path: &Path, line_num: usize) -> Self {
            Self {
                path: path.to_path_buf(),
                line_num,
            }
        }
    }

    impl ui::menu::Item for FileResult {
        type Data = Option<PathBuf>;

        fn format(&self, current_path: &Self::Data) -> Row {
            let relative_path = helix_stdx::path::get_relative_path(&self.path)
                .to_string_lossy()
                .into_owned();
            if current_path
                .as_ref()
                .map(|p| p == &self.path)
                .unwrap_or(false)
            {
                format!("{} (*)", relative_path).into()
            } else {
                relative_path.into()
            }
        }
    }

    let config = cx.editor.config();
    let smart_case = config.search.smart_case;
    let file_picker_config = config.file_picker.clone();

    let reg = cx.register.unwrap_or('/');
    let completions = search_completions(cx, Some(reg));
    ui::raw_regex_prompt(
        cx,
        "global-search:".into(),
        Some(reg),
        move |_editor: &Editor, input: &str| {
            completions
                .iter()
                .filter(|comp| comp.starts_with(input))
                .map(|comp| (0.., std::borrow::Cow::Owned(comp.clone())))
                .collect()
        },
        move |cx, _, input, event| {
            if event != PromptEvent::Validate {
                return;
            }
            cx.editor.registers.last_search_register = reg;

            let current_path = doc_mut!(cx.editor).path().cloned();
            let documents: Vec<_> = cx
                .editor
                .documents()
                .map(|doc| (doc.path().cloned(), doc.text().to_owned()))
                .collect();

            if let Ok(matcher) = RegexMatcherBuilder::new()
                .case_smart(smart_case)
                .build(input)
            {
                let search_root = helix_stdx::env::current_working_dir();
                if !search_root.exists() {
                    cx.editor
                        .set_error("Current working directory does not exist");
                    return;
                }

                let (picker, injector) = Picker::stream(current_path);

                let dedup_symlinks = file_picker_config.deduplicate_links;
                let absolute_root = search_root
                    .canonicalize()
                    .unwrap_or_else(|_| search_root.clone());
                let injector_ = injector.clone();

                std::thread::spawn(move || {
                    let searcher = SearcherBuilder::new()
                        .binary_detection(BinaryDetection::quit(b'\x00'))
                        .build();

                    let mut walk_builder = WalkBuilder::new(search_root);

                    walk_builder
                        .hidden(file_picker_config.hidden)
                        .parents(file_picker_config.parents)
                        .ignore(file_picker_config.ignore)
                        .follow_links(file_picker_config.follow_symlinks)
                        .git_ignore(file_picker_config.git_ignore)
                        .git_global(file_picker_config.git_global)
                        .git_exclude(file_picker_config.git_exclude)
                        .max_depth(file_picker_config.max_depth)
                        .filter_entry(move |entry| {
                            filter_picker_entry(entry, &absolute_root, dedup_symlinks)
                        });

                    walk_builder
                        .add_custom_ignore_filename(helix_loader::config_dir().join("ignore"));
                    walk_builder.add_custom_ignore_filename(".helix/ignore");

                    walk_builder.build_parallel().run(|| {
                        let mut searcher = searcher.clone();
                        let matcher = matcher.clone();
                        let injector = injector_.clone();
                        let documents = &documents;
                        Box::new(move |entry: Result<DirEntry, ignore::Error>| -> WalkState {
                            let entry = match entry {
                                Ok(entry) => entry,
                                Err(_) => return WalkState::Continue,
                            };

                            match entry.file_type() {
                                Some(entry) if entry.is_file() => {}
                                // skip everything else
                                _ => return WalkState::Continue,
                            };

                            let mut stop = false;
                            let sink = sinks::UTF8(|line_num, _| {
                                stop = injector
                                    .push(FileResult::new(entry.path(), line_num as usize - 1))
                                    .is_err();

                                Ok(!stop)
                            });
                            let doc = documents.iter().find(|&(doc_path, _)| {
                                doc_path
                                    .as_ref()
                                    .map_or(false, |doc_path| doc_path == entry.path())
                            });

                            let result = if let Some((_, doc)) = doc {
                                // there is already a buffer for this file
                                // search the buffer instead of the file because it's faster
                                // and captures new edits without requiring a save
                                if searcher.multi_line_with_matcher(&matcher) {
                                    // in this case a continous buffer is required
                                    // convert the rope to a string
                                    let text = doc.to_string();
                                    searcher.search_slice(&matcher, text.as_bytes(), sink)
                                } else {
                                    searcher.search_reader(
                                        &matcher,
                                        RopeReader::new(doc.slice(..)),
                                        sink,
                                    )
                                }
                            } else {
                                searcher.search_path(&matcher, entry.path(), sink)
                            };

                            if let Err(err) = result {
                                log::error!(
                                    "Global search error: {}, {}",
                                    entry.path().display(),
                                    err
                                );
                            }
                            if stop {
                                WalkState::Quit
                            } else {
                                WalkState::Continue
                            }
                        })
                    });
                });

                cx.jobs.callback(async move {
                    let call = move |_: &mut Editor, compositor: &mut Compositor| {
                        let picker = Picker::with_stream(
                            picker,
                            injector,
                            move |cx, FileResult { path, line_num }, action| {
                                let doc = match cx.editor.open(path, action) {
                                    Ok(id) => doc_mut!(cx.editor, &id),
                                    Err(e) => {
                                        cx.editor.set_error(format!(
                                            "Failed to open file '{}': {}",
                                            path.display(),
                                            e
                                        ));
                                        return;
                                    }
                                };

                                let line_num = *line_num;
                                let view = view_mut!(cx.editor);
                                let text = doc.text();
                                if line_num >= text.len_lines() {
                                    cx.editor.set_error(
                    "The line you jumped to does not exist anymore because the file has changed.",
                );
                                    return;
                                }
                                let start = text.line_to_char(line_num);
                                let end = text.line_to_char((line_num + 1).min(text.len_lines()));

                                doc.set_selection(view.id, Selection::single(start, end));
                                if action.align_view(view, doc.id()) {
                                    align_view(doc, view, Align::Center);
                                }
                            },
                        )
                        .with_preview(
                            |_editor, FileResult { path, line_num }| {
                                Some((path.clone().into(), Some((*line_num, *line_num))))
                            },
                        );
                        compositor.push(Box::new(overlaid(picker)))
                    };
                    Ok(Callback::EditorCompositor(Box::new(call)))
                })
            } else {
                // Otherwise do nothing
                // log::warn!("Global Search Invalid Pattern")
            }
        },
    );
}

enum Extend {
    Above,
    Below,
}

fn extend_line(cx: &mut Context) {
    let (view, doc) = current_ref!(cx.editor);
    let extend = match doc.selection(view.id).primary().direction() {
        Direction::Forward => Extend::Below,
        Direction::Backward => Extend::Above,
    };
    extend_line_impl(cx, extend);
}

fn extend_line_below(cx: &mut Context) {
    extend_line_impl(cx, Extend::Below);
}

fn extend_line_above(cx: &mut Context) {
    extend_line_impl(cx, Extend::Above);
}

fn extend_line_impl(cx: &mut Context, extend: Extend) {
    let count = cx.count();
    let (view, doc) = current!(cx.editor);

    let text = doc.text();
    let selection = doc.selection(view.id).clone().transform(|range| {
        let (start_line, end_line) = range.line_range(text.slice(..));

        let start = text.line_to_char(start_line);
        let end = text.line_to_char(
            (end_line + 1) // newline of end_line
                .min(text.len_lines()),
        );

        // extend to previous/next line if current line is selected
        let (anchor, head) = if range.from() == start && range.to() == end {
            match extend {
                Extend::Above => (end, text.line_to_char(start_line.saturating_sub(count))),
                Extend::Below => (
                    start,
                    text.line_to_char((end_line + count + 1).min(text.len_lines())),
                ),
            }
        } else {
            match extend {
                Extend::Above => (end, text.line_to_char(start_line.saturating_sub(count - 1))),
                Extend::Below => (
                    start,
                    text.line_to_char((end_line + count).min(text.len_lines())),
                ),
            }
        };

        Range::new(anchor, head)
    });

    doc.set_selection(view.id, selection);
}

fn extend_to_line_bounds(cx: &mut Context) {
    let (view, doc) = current!(cx.editor);

    doc.set_selection(
        view.id,
        doc.selection(view.id).clone().transform(|range| {
            let text = doc.text();

            let (start_line, end_line) = range.line_range(text.slice(..));
            let start = text.line_to_char(start_line);
            let end = text.line_to_char((end_line + 1).min(text.len_lines()));

            Range::new(start, end).with_direction(range.direction())
        }),
    );
}

fn shrink_to_line_bounds(cx: &mut Context) {
    let (view, doc) = current!(cx.editor);

    doc.set_selection(
        view.id,
        doc.selection(view.id).clone().transform(|range| {
            let text = doc.text();

            let (start_line, end_line) = range.line_range(text.slice(..));

            // Do nothing if the selection is within one line to prevent
            // conditional logic for the behavior of this command
            if start_line == end_line {
                return range;
            }

            let mut start = text.line_to_char(start_line);

            // line_to_char gives us the start position of the line, so
            // we need to get the start position of the next line. In
            // the editor, this will correspond to the cursor being on
            // the EOL whitespace character, which is what we want.
            let mut end = text.line_to_char((end_line + 1).min(text.len_lines()));

            if start != range.from() {
                start = text.line_to_char((start_line + 1).min(text.len_lines()));
            }

            if end != range.to() {
                end = text.line_to_char(end_line);
            }

            Range::new(start, end).with_direction(range.direction())
        }),
    );
}

enum Operation {
    Delete,
    Change,
}

fn selection_is_linewise(selection: &Selection, text: &Rope) -> bool {
    selection.ranges().iter().all(|range| {
        let text = text.slice(..);
        if range.slice(text).len_lines() < 2 {
            return false;
        }
        // If the start of the selection is at the start of a line and the end at the end of a line.
        let (start_line, end_line) = range.line_range(text);
        let start = text.line_to_char(start_line);
        let end = text.line_to_char((end_line + 1).min(text.len_lines()));
        start == range.from() && end == range.to()
    })
}

fn delete_selection_impl(cx: &mut Context, op: Operation) {
    let (view, doc) = current!(cx.editor);

    let selection = doc.selection(view.id);
    let only_whole_lines = selection_is_linewise(selection, doc.text());

    if cx.register != Some('_') {
        // first yank the selection
        let text = doc.text().slice(..);
        let values: Vec<String> = selection.fragments(text).map(Cow::into_owned).collect();
        let reg_name = cx.register.unwrap_or('"');
        if let Err(err) = cx.editor.registers.write(reg_name, values) {
            cx.editor.set_error(err.to_string());
            return;
        }
    };

    // then delete
    let transaction =
        Transaction::delete_by_selection(doc.text(), selection, |range| (range.from(), range.to()));
    doc.apply(&transaction, view.id);

    match op {
        Operation::Delete => {
            // exit select mode, if currently in select mode
            exit_select_mode(cx);
        }
        Operation::Change => {
            if only_whole_lines {
                open_above(cx);
            } else {
                enter_insert_mode(cx);
            }
        }
    }
}

#[inline]
fn delete_by_selection_insert_mode(
    cx: &mut Context,
    mut f: impl FnMut(RopeSlice, &Range) -> Deletion,
    direction: Direction,
) {
    let (view, doc) = current!(cx.editor);
    let text = doc.text().slice(..);
    let mut selection = SmallVec::new();
    let mut insert_newline = false;
    let text_len = text.len_chars();
    let mut transaction =
        Transaction::delete_by_selection(doc.text(), doc.selection(view.id), |range| {
            let (start, end) = f(text, range);
            if direction == Direction::Forward {
                let mut range = *range;
                if range.head > range.anchor {
                    insert_newline |= end == text_len;
                    // move the cursor to the right so that the selection
                    // doesn't shrink when deleting forward (so the text appears to
                    // move to  left)
                    // += 1 is enough here as the range is normalized to grapheme boundaries
                    // later anyway
                    range.head += 1;
                }
                selection.push(range);
            }
            (start, end)
        });

    // in case we delete the last character and the cursor would be moved to the EOF char
    // insert a newline, just like when entering append mode
    if insert_newline {
        transaction = transaction.insert_at_eof(doc.line_ending.as_str().into());
    }

    if direction == Direction::Forward {
        doc.set_selection(
            view.id,
            Selection::new(selection, doc.selection(view.id).primary_index()),
        );
    }
    doc.apply(&transaction, view.id);
}

fn delete_selection(cx: &mut Context) {
    delete_selection_impl(cx, Operation::Delete);
}

fn delete_selection_noyank(cx: &mut Context) {
    cx.register = Some('_');
    delete_selection_impl(cx, Operation::Delete);
}

fn change_selection(cx: &mut Context) {
    delete_selection_impl(cx, Operation::Change);
}

fn change_selection_noyank(cx: &mut Context) {
    cx.register = Some('_');
    delete_selection_impl(cx, Operation::Change);
}

fn collapse_selection(cx: &mut Context) {
    let (view, doc) = current!(cx.editor);
    let text = doc.text().slice(..);

    let selection = doc.selection(view.id).clone().transform(|range| {
        let pos = range.cursor(text);
        Range::new(pos, pos)
    });
    doc.set_selection(view.id, selection);
}

fn flip_selections(cx: &mut Context) {
    let (view, doc) = current!(cx.editor);

    let selection = doc
        .selection(view.id)
        .clone()
        .transform(|range| range.flip());
    doc.set_selection(view.id, selection);
}

fn ensure_selections_forward(cx: &mut Context) {
    let (view, doc) = current!(cx.editor);

    let selection = doc
        .selection(view.id)
        .clone()
        .transform(|r| r.with_direction(Direction::Forward));

    doc.set_selection(view.id, selection);
}

fn enter_insert_mode(cx: &mut Context) {
    let (view, doc) = current!(cx.editor);

    let mut copilot_state = doc.copilot_state.lock();
    copilot_state.enterered_insert_mode();
    copilot_state.reset_state();
    doc.send_copilot_completion(view.id);

    cx.editor.mode = Mode::Insert;
}

// inserts at the start of each selection
fn insert_mode(cx: &mut Context) {
    enter_insert_mode(cx);
    let (view, doc) = current!(cx.editor);

    log::trace!(
        "entering insert mode with sel: {:?}, text: {:?}",
        doc.selection(view.id),
        doc.text().to_string()
    );

    let selection = doc
        .selection(view.id)
        .clone()
        .transform(|range| Range::new(range.to(), range.from()));

    doc.set_selection(view.id, selection);
}

// inserts at the end of each selection
fn append_mode(cx: &mut Context) {
    enter_insert_mode(cx);
    let (view, doc) = current!(cx.editor);
    doc.restore_cursor = true;
    let text = doc.text().slice(..);

    // Make sure there's room at the end of the document if the last
    // selection butts up against it.
    let end = text.len_chars();
    let last_range = doc
        .selection(view.id)
        .iter()
        .last()
        .expect("selection should always have at least one range");
    if !last_range.is_empty() && last_range.to() == end {
        let transaction = Transaction::change(
            doc.text(),
            [(end, end, Some(doc.line_ending.as_str().into()))].into_iter(),
        );
        doc.apply(&transaction, view.id);
    }

    let selection = doc.selection(view.id).clone().transform(|range| {
        Range::new(
            range.from(),
            graphemes::next_grapheme_boundary(doc.text().slice(..), range.to()),
        )
    });
    doc.set_selection(view.id, selection);
}

fn file_picker(cx: &mut Context) {
    let root = find_workspace().0;
    if !root.exists() {
        cx.editor.set_error("Workspace directory does not exist");
        return;
    }
    let picker = ui::file_picker(root, &cx.editor.config());
    cx.push_layer(Box::new(overlaid(picker)));
}

fn file_picker_in_current_buffer_directory(cx: &mut Context) {
    let doc_dir = doc!(cx.editor)
        .path()
        .and_then(|path| path.parent().map(|path| path.to_path_buf()));

    let path = match doc_dir {
        Some(path) => path,
        None => {
            cx.editor.set_error("current buffer has no path or parent");
            return;
        }
    };

    let picker = ui::file_picker(path, &cx.editor.config());
    cx.push_layer(Box::new(overlaid(picker)));
}

fn file_picker_in_current_directory(cx: &mut Context) {
    let cwd = helix_stdx::env::current_working_dir();
    if !cwd.exists() {
        cx.editor
            .set_error("Current working directory does not exist");
        return;
    }
    let picker = ui::file_picker(cwd, &cx.editor.config());
    cx.push_layer(Box::new(overlaid(picker)));
}

fn buffer_picker(cx: &mut Context) {
    let current = view!(cx.editor).doc;

    struct BufferMeta {
        id: DocumentId,
        path: Option<PathBuf>,
        is_modified: bool,
        is_current: bool,
        focused_at: std::time::Instant,
    }

    impl ui::menu::Item for BufferMeta {
        type Data = ();

        fn format(&self, _data: &Self::Data) -> Row {
            let path = self
                .path
                .as_deref()
                .map(helix_stdx::path::get_relative_path);
            let path = match path.as_deref().and_then(Path::to_str) {
                Some(path) => path,
                None => SCRATCH_BUFFER_NAME,
            };

            let mut flags = String::new();
            if self.is_modified {
                flags.push('+');
            }
            if self.is_current {
                flags.push('*');
            }

            Row::new([self.id.to_string(), flags, path.to_string()])
        }
    }

    let new_meta = |doc: &Document| BufferMeta {
        id: doc.id(),
        path: doc.path().cloned(),
        is_modified: doc.is_modified(),
        is_current: doc.id() == current,
        focused_at: doc.focused_at,
    };

    let mut items = cx
        .editor
        .documents
        .values()
        .map(new_meta)
        .collect::<Vec<BufferMeta>>();

    // mru
    items.sort_unstable_by_key(|item| std::cmp::Reverse(item.focused_at));

    let picker = Picker::new(items, (), |cx, meta, action| {
        cx.editor.switch(meta.id, action);
    })
    .with_preview(|editor, meta| {
        let doc = &editor.documents.get(&meta.id)?;
        let &view_id = doc.selections().keys().next()?;
        let line = doc
            .selection(view_id)
            .primary()
            .cursor_line(doc.text().slice(..));
        Some((meta.id.into(), Some((line, line))))
    });
    cx.push_layer(Box::new(overlaid(picker)));
}

fn jumplist_picker(cx: &mut Context) {
    struct JumpMeta {
        id: DocumentId,
        path: Option<PathBuf>,
        selection: Selection,
        text: String,
        is_current: bool,
    }

    impl ui::menu::Item for JumpMeta {
        type Data = ();

        fn format(&self, _data: &Self::Data) -> Row {
            let path = self
                .path
                .as_deref()
                .map(helix_stdx::path::get_relative_path);
            let path = match path.as_deref().and_then(Path::to_str) {
                Some(path) => path,
                None => SCRATCH_BUFFER_NAME,
            };

            let mut flags = Vec::new();
            if self.is_current {
                flags.push("*");
            }

            let flag = if flags.is_empty() {
                "".into()
            } else {
                format!(" ({})", flags.join(""))
            };
            format!("{} {}{} {}", self.id, path, flag, self.text).into()
        }
    }

    for (view, _) in cx.editor.tree.views_mut() {
        for doc_id in view.jumps.iter().map(|e| e.0).collect::<Vec<_>>().iter() {
            let doc = doc_mut!(cx.editor, doc_id);
            view.sync_changes(doc);
        }
    }

    let new_meta = |view: &View, doc_id: DocumentId, selection: Selection| {
        let doc = &cx.editor.documents.get(&doc_id);
        let text = doc.map_or("".into(), |d| {
            selection
                .fragments(d.text().slice(..))
                .map(Cow::into_owned)
                .collect::<Vec<_>>()
                .join(" ")
        });

        JumpMeta {
            id: doc_id,
            path: doc.and_then(|d| d.path().cloned()),
            selection,
            text,
            is_current: view.doc == doc_id,
        }
    };

    let picker = Picker::new(
        cx.editor
            .tree
            .views()
            .flat_map(|(view, _)| {
                view.jumps
                    .iter()
                    .map(|(doc_id, selection)| new_meta(view, *doc_id, selection.clone()))
            })
            .collect(),
        (),
        |cx, meta, action| {
            cx.editor.switch(meta.id, action);
            let config = cx.editor.config();
            let (view, doc) = (view_mut!(cx.editor), doc_mut!(cx.editor, &meta.id));
            doc.set_selection(view.id, meta.selection.clone());
            if action.align_view(view, doc.id()) {
                view.ensure_cursor_in_view_center(doc, config.scrolloff);
            }
        },
    )
    .with_preview(|editor, meta| {
        let doc = &editor.documents.get(&meta.id)?;
        let line = meta.selection.primary().cursor_line(doc.text().slice(..));
        Some((meta.id.into(), Some((line, line))))
    });
    cx.push_layer(Box::new(overlaid(picker)));
}

impl ui::menu::Item for MappableCommand {
    type Data = ReverseKeymap;

    fn format(&self, keymap: &Self::Data) -> Row {
        let fmt_binding = |bindings: &Vec<Vec<KeyEvent>>| -> String {
            bindings.iter().fold(String::new(), |mut acc, bind| {
                if !acc.is_empty() {
                    acc.push(' ');
                }
                for key in bind {
                    acc.push_str(&key.key_sequence_format());
                }
                acc
            })
        };

        match self {
            MappableCommand::Typable { doc, name, .. } => match keymap.get(name as &String) {
                Some(bindings) => format!("{} ({}) [:{}]", doc, fmt_binding(bindings), name).into(),
                None => format!("{} [:{}]", doc, name).into(),
            },
            MappableCommand::Static { doc, name, .. } => match keymap.get(*name) {
                Some(bindings) => format!("{} ({}) [{}]", doc, fmt_binding(bindings), name).into(),
                None => format!("{} [{}]", doc, name).into(),
            },
        }
    }
}

pub fn command_palette(cx: &mut Context) {
    let register = cx.register;
    let count = cx.count;

    cx.callback.push(Box::new(
        move |compositor: &mut Compositor, cx: &mut compositor::Context| {
            let keymap = compositor.find::<ui::EditorView>().unwrap().keymaps.map()
                [&cx.editor.mode]
                .reverse_map();

            let mut commands: Vec<MappableCommand> = MappableCommand::STATIC_COMMAND_LIST.into();
            commands.extend(typed::TYPABLE_COMMAND_LIST.iter().map(|cmd| {
                MappableCommand::Typable {
                    name: cmd.name.to_owned(),
                    doc: cmd.doc.to_owned(),
                    args: Vec::new(),
                }
            }));

            let picker = Picker::new(commands, keymap, move |cx, command, _action| {
                let mut ctx = Context {
                    register,
                    count,
                    editor: cx.editor,
                    callback: Vec::new(),
                    on_next_key_callback: None,
                    jobs: cx.jobs,
                };
                let focus = view!(ctx.editor).id;

                command.execute(&mut ctx);

                if ctx.editor.tree.contains(focus) {
                    let config = ctx.editor.config();
                    let mode = ctx.editor.mode();
                    let view = view_mut!(ctx.editor, focus);
                    let doc = doc_mut!(ctx.editor, &view.doc);

                    view.ensure_cursor_in_view(doc, config.scrolloff);

                    if mode != Mode::Insert {
                        doc.append_changes_to_history(view);
                    }
                }
            });
            compositor.push(Box::new(overlaid(picker)));
        },
    ));
}

fn last_picker(cx: &mut Context) {
    // TODO: last picker does not seem to work well with buffer_picker
    cx.callback.push(Box::new(|compositor, cx| {
        if let Some(picker) = compositor.last_picker.take() {
            compositor.push(picker);
        } else {
            cx.editor.set_error("no last picker")
        }
    }));
}

/// Fallback position to use for [`insert_with_indent`].
enum IndentFallbackPos {
    LineStart,
    LineEnd,
}

// `I` inserts at the first nonwhitespace character of each line with a selection.
// If the line is empty, automatically indent.
fn insert_at_line_start(cx: &mut Context) {
    insert_with_indent(cx, IndentFallbackPos::LineStart);
}

// `A` inserts at the end of each line with a selection.
// If the line is empty, automatically indent.
fn insert_at_line_end(cx: &mut Context) {
    insert_with_indent(cx, IndentFallbackPos::LineEnd);
}

// Enter insert mode and auto-indent the current line if it is empty.
// If the line is not empty, move the cursor to the specified fallback position.
fn insert_with_indent(cx: &mut Context, cursor_fallback: IndentFallbackPos) {
    enter_insert_mode(cx);

    let (view, doc) = current!(cx.editor);

    let text = doc.text().slice(..);
    let contents = doc.text();
    let selection = doc.selection(view.id);

    let language_config = doc.language_config();
    let syntax = doc.syntax();
    let tab_width = doc.tab_width();

    let mut ranges = SmallVec::with_capacity(selection.len());
    let mut offs = 0;

    let mut transaction = Transaction::change_by_selection(contents, selection, |range| {
        let cursor_line = range.cursor_line(text);
        let cursor_line_start = text.line_to_char(cursor_line);

        if line_end_char_index(&text, cursor_line) == cursor_line_start {
            // line is empty => auto indent
            let line_end_index = cursor_line_start;

            let indent = indent::indent_for_newline(
                language_config,
                syntax,
                &doc.config.load().indent_heuristic,
                &doc.indent_style,
                tab_width,
                text,
                cursor_line,
                line_end_index,
                cursor_line,
            );

            // calculate new selection ranges
            let pos = offs + cursor_line_start;
            let indent_width = indent.chars().count();
            ranges.push(Range::point(pos + indent_width));
            offs += indent_width;

            (line_end_index, line_end_index, Some(indent.into()))
        } else {
            // move cursor to the fallback position
            let pos = match cursor_fallback {
                IndentFallbackPos::LineStart => text
                    .line(cursor_line)
                    .first_non_whitespace_char()
                    .map(|ws_offset| ws_offset + cursor_line_start)
                    .unwrap_or(cursor_line_start),
                IndentFallbackPos::LineEnd => line_end_char_index(&text, cursor_line),
            };

            ranges.push(range.put_cursor(text, pos + offs, cx.editor.mode == Mode::Select));

            (cursor_line_start, cursor_line_start, None)
        }
    });

    transaction = transaction.with_selection(Selection::new(ranges, selection.primary_index()));
    doc.apply(&transaction, view.id);
}

// Creates an LspCallback that waits for formatting changes to be computed. When they're done,
// it applies them, but only if the doc hasn't changed.
//
// TODO: provide some way to cancel this, probably as part of a more general job cancellation
// scheme
async fn make_format_callback(
    doc_id: DocumentId,
    doc_version: i32,
    view_id: ViewId,
    format: impl Future<Output = Result<Transaction, FormatterError>> + Send + 'static,
    write: Option<(Option<PathBuf>, bool)>,
) -> anyhow::Result<job::Callback> {
    let format = format.await;

    let call: job::Callback = Callback::Editor(Box::new(move |editor| {
        if !editor.documents.contains_key(&doc_id) || !editor.tree.contains(view_id) {
            return;
        }

        let scrolloff = editor.config().scrolloff;
        let doc = doc_mut!(editor, &doc_id);
        let view = view_mut!(editor, view_id);

        if let Ok(format) = format {
            if doc.version() == doc_version {
                doc.apply(&format, view.id);
                doc.append_changes_to_history(view);
                doc.detect_indent_and_line_ending();
                view.ensure_cursor_in_view(doc, scrolloff);
            } else {
                log::info!("discarded formatting changes because the document changed");
            }
        }

        if let Some((path, force)) = write {
            let id = doc.id();
            if let Err(err) = editor.save(id, path, force) {
                editor.set_error(format!("Error saving: {}", err));
            }
        }
    }));

    Ok(call)
}

#[derive(PartialEq, Eq)]
pub enum Open {
    Below,
    Above,
}

fn open(cx: &mut Context, open: Open) {
    let count = cx.count();
    enter_insert_mode(cx);
    let (view, doc) = current!(cx.editor);

    let text = doc.text().slice(..);
    let contents = doc.text();
    let selection = doc.selection(view.id);

    let mut ranges = SmallVec::with_capacity(selection.len());
    let mut offs = 0;

    let mut transaction = Transaction::change_by_selection(contents, selection, |range| {
        let cursor_line = text.char_to_line(match open {
            Open::Below => graphemes::prev_grapheme_boundary(text, range.to()),
            Open::Above => range.from(),
        });

        let new_line = match open {
            // adjust position to the end of the line (next line - 1)
            Open::Below => cursor_line + 1,
            // adjust position to the end of the previous line (current line - 1)
            Open::Above => cursor_line,
        };

        let line_num = new_line.saturating_sub(1);

        // Index to insert newlines after, as well as the char width
        // to use to compensate for those inserted newlines.
        let (line_end_index, line_end_offset_width) = if new_line == 0 {
            (0, 0)
        } else {
            (
                line_end_char_index(&text, line_num),
                doc.line_ending.len_chars(),
            )
        };

        let indent = indent::indent_for_newline(
            doc.language_config(),
            doc.syntax(),
            &doc.config.load().indent_heuristic,
            &doc.indent_style,
            doc.tab_width(),
            text,
            line_num,
            line_end_index,
            cursor_line,
        );

        let indent_len = indent.len();
        let mut text = String::with_capacity(1 + indent_len);
        text.push_str(doc.line_ending.as_str());
        text.push_str(&indent);
        let text = text.repeat(count);

        // calculate new selection ranges
        let pos = offs + line_end_index + line_end_offset_width;
        for i in 0..count {
            // pos                    -> beginning of reference line,
            // + (i * (1+indent_len)) -> beginning of i'th line from pos
            // + indent_len ->        -> indent for i'th line
            ranges.push(Range::point(pos + (i * (1 + indent_len)) + indent_len));
        }

        offs += text.chars().count();

        (line_end_index, line_end_index, Some(text.into()))
    });

    transaction = transaction.with_selection(Selection::new(ranges, selection.primary_index()));

    doc.apply(&transaction, view.id);
}

// o inserts a new line after each line with a selection
fn open_below(cx: &mut Context) {
    open(cx, Open::Below)
}

// O inserts a new line before each line with a selection
fn open_above(cx: &mut Context) {
    open(cx, Open::Above)
}

fn normal_mode(cx: &mut Context) {
    cx.editor.enter_normal_mode();
}

// Store a jump on the jumplist.
fn push_jump(view: &mut View, doc: &Document) {
    let jump = (doc.id(), doc.selection(view.id).clone());
    view.jumps.push(jump);
}

fn goto_line(cx: &mut Context) {
    if cx.count.is_some() {
        let (view, doc) = current!(cx.editor);
        push_jump(view, doc);

        goto_line_without_jumplist(cx.editor, cx.count);
    }
}

fn goto_line_without_jumplist(editor: &mut Editor, count: Option<NonZeroUsize>) {
    if let Some(count) = count {
        let (view, doc) = current!(editor);
        let text = doc.text().slice(..);
        let max_line = if text.line(text.len_lines() - 1).len_chars() == 0 {
            // If the last line is blank, don't jump to it.
            text.len_lines().saturating_sub(2)
        } else {
            text.len_lines() - 1
        };
        let line_idx = std::cmp::min(count.get() - 1, max_line);
        let pos = text.line_to_char(line_idx);
        let selection = doc
            .selection(view.id)
            .clone()
            .transform(|range| range.put_cursor(text, pos, editor.mode == Mode::Select));

        doc.set_selection(view.id, selection);
    }
}

fn goto_last_line(cx: &mut Context) {
    let (view, doc) = current!(cx.editor);
    let text = doc.text().slice(..);
    let line_idx = if text.line(text.len_lines() - 1).len_chars() == 0 {
        // If the last line is blank, don't jump to it.
        text.len_lines().saturating_sub(2)
    } else {
        text.len_lines() - 1
    };
    let pos = text.line_to_char(line_idx);
    let selection = doc
        .selection(view.id)
        .clone()
        .transform(|range| range.put_cursor(text, pos, cx.editor.mode == Mode::Select));

    push_jump(view, doc);
    doc.set_selection(view.id, selection);
}

fn goto_last_accessed_file(cx: &mut Context) {
    let view = view_mut!(cx.editor);
    if let Some(alt) = view.docs_access_history.pop() {
        cx.editor.switch(alt, Action::Replace);
    } else {
        cx.editor.set_error("no last accessed buffer")
    }
}

fn goto_last_modification(cx: &mut Context) {
    let (view, doc) = current!(cx.editor);
    let pos = doc.history.get_mut().last_edit_pos();
    let text = doc.text().slice(..);
    if let Some(pos) = pos {
        let selection = doc
            .selection(view.id)
            .clone()
            .transform(|range| range.put_cursor(text, pos, cx.editor.mode == Mode::Select));
        doc.set_selection(view.id, selection);
    }
}

fn goto_last_modified_file(cx: &mut Context) {
    let view = view!(cx.editor);
    let alternate_file = view
        .last_modified_docs
        .into_iter()
        .flatten()
        .find(|&id| id != view.doc);
    if let Some(alt) = alternate_file {
        cx.editor.switch(alt, Action::Replace);
    } else {
        cx.editor.set_error("no last modified buffer")
    }
}

fn select_mode(cx: &mut Context) {
    let (view, doc) = current!(cx.editor);
    let text = doc.text().slice(..);

    // Make sure end-of-document selections are also 1-width.
    // (With the exception of being in an empty document, of course.)
    let selection = doc.selection(view.id).clone().transform(|range| {
        if range.is_empty() && range.head == text.len_chars() {
            Range::new(
                graphemes::prev_grapheme_boundary(text, range.anchor),
                range.head,
            )
        } else {
            range
        }
    });
    doc.set_selection(view.id, selection);

    cx.editor.mode = Mode::Select;
}

fn exit_select_mode(cx: &mut Context) {
    if cx.editor.mode == Mode::Select {
        cx.editor.mode = Mode::Normal;
    }
}

fn goto_first_diag(cx: &mut Context) {
    let (view, doc) = current!(cx.editor);
    let selection = match doc.diagnostics().first() {
        Some(diag) => Selection::single(diag.range.start, diag.range.end),
        None => return,
    };
    doc.set_selection(view.id, selection);
}

fn goto_last_diag(cx: &mut Context) {
    let (view, doc) = current!(cx.editor);
    let selection = match doc.diagnostics().last() {
        Some(diag) => Selection::single(diag.range.start, diag.range.end),
        None => return,
    };
    doc.set_selection(view.id, selection);
}

fn goto_next_diag(cx: &mut Context) {
    let (view, doc) = current!(cx.editor);

    let cursor_pos = doc
        .selection(view.id)
        .primary()
        .cursor(doc.text().slice(..));

    let diag = doc
        .diagnostics()
        .iter()
        .find(|diag| diag.range.start > cursor_pos)
        .or_else(|| doc.diagnostics().first());

    let selection = match diag {
        Some(diag) => Selection::single(diag.range.start, diag.range.end),
        None => return,
    };
    doc.set_selection(view.id, selection);
}

fn goto_prev_diag(cx: &mut Context) {
    let (view, doc) = current!(cx.editor);

    let cursor_pos = doc
        .selection(view.id)
        .primary()
        .cursor(doc.text().slice(..));

    let diag = doc
        .diagnostics()
        .iter()
        .rev()
        .find(|diag| diag.range.start < cursor_pos)
        .or_else(|| doc.diagnostics().last());

    let selection = match diag {
        // NOTE: the selection is reversed because we're jumping to the
        // previous diagnostic.
        Some(diag) => Selection::single(diag.range.end, diag.range.start),
        None => return,
    };
    doc.set_selection(view.id, selection);
}

fn goto_first_change(cx: &mut Context) {
    goto_first_change_impl(cx, false);
}

fn goto_last_change(cx: &mut Context) {
    goto_first_change_impl(cx, true);
}

fn goto_first_change_impl(cx: &mut Context, reverse: bool) {
    let editor = &mut cx.editor;
    let (view, doc) = current!(editor);
    if let Some(handle) = doc.diff_handle() {
        let hunk = {
            let diff = handle.load();
            let idx = if reverse {
                diff.len().saturating_sub(1)
            } else {
                0
            };
            diff.nth_hunk(idx)
        };
        if hunk != Hunk::NONE {
            let range = hunk_range(hunk, doc.text().slice(..));
            doc.set_selection(view.id, Selection::single(range.anchor, range.head));
        }
    }
}

fn goto_next_change(cx: &mut Context) {
    goto_next_change_impl(cx, Direction::Forward)
}

fn goto_prev_change(cx: &mut Context) {
    goto_next_change_impl(cx, Direction::Backward)
}

fn goto_next_change_impl(cx: &mut Context, direction: Direction) {
    let count = cx.count() as u32 - 1;
    let motion = move |editor: &mut Editor| {
        let (view, doc) = current!(editor);
        let doc_text = doc.text().slice(..);
        let diff_handle = if let Some(diff_handle) = doc.diff_handle() {
            diff_handle
        } else {
            editor.set_status("Diff is not available in current buffer");
            return;
        };

        let selection = doc.selection(view.id).clone().transform(|range| {
            let cursor_line = range.cursor_line(doc_text) as u32;

            let diff = diff_handle.load();
            let hunk_idx = match direction {
                Direction::Forward => diff
                    .next_hunk(cursor_line)
                    .map(|idx| (idx + count).min(diff.len() - 1)),
                Direction::Backward => diff
                    .prev_hunk(cursor_line)
                    .map(|idx| idx.saturating_sub(count)),
            };
            let Some(hunk_idx) = hunk_idx else {
                return range;
            };
            let hunk = diff.nth_hunk(hunk_idx);
            let new_range = hunk_range(hunk, doc_text);
            if editor.mode == Mode::Select {
                let head = if new_range.head < range.anchor {
                    new_range.anchor
                } else {
                    new_range.head
                };

                Range::new(range.anchor, head)
            } else {
                new_range.with_direction(direction)
            }
        });

        doc.set_selection(view.id, selection)
    };
    cx.editor.apply_motion(motion);
}

/// Returns the [Range] for a [Hunk] in the given text.
/// Additions and modifications cover the added and modified ranges.
/// Deletions are represented as the point at the start of the deletion hunk.
fn hunk_range(hunk: Hunk, text: RopeSlice) -> Range {
    let anchor = text.line_to_char(hunk.after.start as usize);
    let head = if hunk.after.is_empty() {
        anchor + 1
    } else {
        text.line_to_char(hunk.after.end as usize)
    };

    Range::new(anchor, head)
}

pub mod insert {
    use crate::events::PostInsertChar;

    use super::*;
    pub type Hook = fn(&Rope, &Selection, char) -> Option<Transaction>;

    /// Exclude the cursor in range.
    fn exclude_cursor(text: RopeSlice, range: Range, cursor: Range) -> Range {
        if range.to() == cursor.to() && text.len_chars() != cursor.to() {
            Range::new(
                range.from(),
                graphemes::prev_grapheme_boundary(text, cursor.to()),
            )
        } else {
            range
        }
    }

    // The default insert hook: simply insert the character
    #[allow(clippy::unnecessary_wraps)] // need to use Option<> because of the Hook signature
    fn insert(doc: &Rope, selection: &Selection, ch: char) -> Option<Transaction> {
        let cursors = selection.clone().cursors(doc.slice(..));
        let mut t = Tendril::new();
        t.push(ch);
        let transaction = Transaction::insert(doc, &cursors, t);
        Some(transaction)
    }

    use helix_core::auto_pairs;
    use helix_view::editor::SmartTabConfig;

    pub fn insert_char(cx: &mut Context, c: char) {
        let (view, doc) = current_ref!(cx.editor);
        let text = doc.text();
        let selection = doc.selection(view.id);
        let auto_pairs = doc.auto_pairs(cx.editor);

        let transaction = auto_pairs
            .as_ref()
            .and_then(|ap| auto_pairs::hook(text, selection, c, ap))
            .or_else(|| insert(text, selection, c));

        let (view, doc) = current!(cx.editor);
        if let Some(t) = transaction {
            doc.apply(&t, view.id);
        }

        helix_event::dispatch(PostInsertChar { c, cx });
    }

    pub fn apply_copilot_completion(cx: &mut Context) {
        let (view, doc) = current!(cx.editor);

        let copilot_state = doc.copilot_state.lock();
        if let Some(transaction) = copilot_state.get_transaction(doc.text()) {
            drop(copilot_state);
            doc.apply(&transaction, view.id);
        }
    }

    pub fn show_or_next_copilot_completion(cx: &mut Context) {
        let (_, doc) = current!(cx.editor);
        doc.copilot_state.lock().show_or_increment_completion();
    }

    pub fn hide_or_prev_copilot_completion(cx: &mut Context) {
        let (_, doc) = current!(cx.editor);
        doc.copilot_state.lock().hide_or_decrement_completion();
    }

    pub fn smart_tab(cx: &mut Context) {
        let (view, doc) = current_ref!(cx.editor);
        let view_id = view.id;

        if matches!(
            cx.editor.config().smart_tab,
            Some(SmartTabConfig { enable: true, .. })
        ) {
            let cursors_after_whitespace = doc.selection(view_id).ranges().iter().all(|range| {
                let cursor = range.cursor(doc.text().slice(..));
                let current_line_num = doc.text().char_to_line(cursor);
                let current_line_start = doc.text().line_to_char(current_line_num);
                let left = doc.text().slice(current_line_start..cursor);
                left.chars().all(|c| c.is_whitespace())
            });

            if !cursors_after_whitespace {
                move_parent_node_end(cx);
                return;
            }
        }

        insert_tab(cx);
    }

    pub fn insert_tab(cx: &mut Context) {
        let (view, doc) = current!(cx.editor);
        // TODO: round out to nearest indentation level (for example a line with 3 spaces should
        // indent by one to reach 4 spaces).

        let indent = Tendril::from(doc.indent_style.as_str());
        let transaction = Transaction::insert(
            doc.text(),
            &doc.selection(view.id).clone().cursors(doc.text().slice(..)),
            indent,
        );
        doc.apply(&transaction, view.id);
    }

    pub fn insert_newline(cx: &mut Context) {
        let (view, doc) = current_ref!(cx.editor);
        let text = doc.text().slice(..);

        let contents = doc.text();
        let selection = doc.selection(view.id).clone();
        let mut ranges = SmallVec::with_capacity(selection.len());

        // TODO: this is annoying, but we need to do it to properly calculate pos after edits
        let mut global_offs = 0;

        let mut transaction = Transaction::change_by_selection(contents, &selection, |range| {
            let pos = range.cursor(text);

            let prev = if pos == 0 {
                ' '
            } else {
                contents.char(pos - 1)
            };
            let curr = contents.get_char(pos).unwrap_or(' ');

            let current_line = text.char_to_line(pos);
            let line_is_only_whitespace = text
                .line(current_line)
                .chars()
                .all(|char| char.is_ascii_whitespace());

            let mut new_text = String::new();

            // If the current line is all whitespace, insert a line ending at the beginning of
            // the current line. This makes the current line empty and the new line contain the
            // indentation of the old line.
            let (from, to, local_offs) = if line_is_only_whitespace {
                let line_start = text.line_to_char(current_line);
                new_text.push_str(doc.line_ending.as_str());

                (line_start, line_start, new_text.chars().count())
            } else {
                let indent = indent::indent_for_newline(
                    doc.language_config(),
                    doc.syntax(),
                    &doc.config.load().indent_heuristic,
                    &doc.indent_style,
                    doc.tab_width(),
                    text,
                    current_line,
                    pos,
                    current_line,
                );

                // If we are between pairs (such as brackets), we want to
                // insert an additional line which is indented one level
                // more and place the cursor there
                let on_auto_pair = doc
                    .auto_pairs(cx.editor)
                    .and_then(|pairs| pairs.get(prev))
                    .map_or(false, |pair| pair.open == prev && pair.close == curr);

                let local_offs = if on_auto_pair {
                    let inner_indent = indent.clone() + doc.indent_style.as_str();
                    new_text.reserve_exact(2 + indent.len() + inner_indent.len());
                    new_text.push_str(doc.line_ending.as_str());
                    new_text.push_str(&inner_indent);
                    let local_offs = new_text.chars().count();
                    new_text.push_str(doc.line_ending.as_str());
                    new_text.push_str(&indent);
                    local_offs
                } else {
                    new_text.reserve_exact(1 + indent.len());
                    new_text.push_str(doc.line_ending.as_str());
                    new_text.push_str(&indent);
                    new_text.chars().count()
                };

                (pos, pos, local_offs)
            };

            let new_range = if range.cursor(text) > range.anchor {
                // when appending, extend the range by local_offs
                Range::new(
                    range.anchor + global_offs,
                    range.head + local_offs + global_offs,
                )
            } else {
                // when inserting, slide the range by local_offs
                Range::new(
                    range.anchor + local_offs + global_offs,
                    range.head + local_offs + global_offs,
                )
            };

            // TODO: range replace or extend
            // range.replace(|range| range.is_empty(), head); -> fn extend if cond true, new head pos
            // can be used with cx.mode to do replace or extend on most changes
            ranges.push(new_range);
            global_offs += new_text.chars().count();

            (from, to, Some(new_text.into()))
        });

        transaction = transaction.with_selection(Selection::new(ranges, selection.primary_index()));

        let (view, doc) = current!(cx.editor);
        doc.apply(&transaction, view.id);
    }

    pub fn delete_char_backward(cx: &mut Context) {
        let count = cx.count();
        let (view, doc) = current_ref!(cx.editor);
        let text = doc.text().slice(..);
        let tab_width = doc.tab_width();
        let indent_width = doc.indent_width();
        let auto_pairs = doc.auto_pairs(cx.editor);

        let transaction =
            Transaction::delete_by_selection(doc.text(), doc.selection(view.id), |range| {
                let pos = range.cursor(text);
                if pos == 0 {
                    return (pos, pos);
                }
                let line_start_pos = text.line_to_char(range.cursor_line(text));
                // consider to delete by indent level if all characters before `pos` are indent units.
                let fragment = Cow::from(text.slice(line_start_pos..pos));
                if !fragment.is_empty() && fragment.chars().all(|ch| ch == ' ' || ch == '\t') {
                    if text.get_char(pos.saturating_sub(1)) == Some('\t') {
                        // fast path, delete one char
                        (graphemes::nth_prev_grapheme_boundary(text, pos, 1), pos)
                    } else {
                        let width: usize = fragment
                            .chars()
                            .map(|ch| {
                                if ch == '\t' {
                                    tab_width
                                } else {
                                    // it can be none if it still meet control characters other than '\t'
                                    // here just set the width to 1 (or some value better?).
                                    ch.width().unwrap_or(1)
                                }
                            })
                            .sum();
                        let mut drop = width % indent_width; // round down to nearest unit
                        if drop == 0 {
                            drop = indent_width
                        }; // if it's already at a unit, consume a whole unit
                        let mut chars = fragment.chars().rev();
                        let mut start = pos;
                        for _ in 0..drop {
                            // delete up to `drop` spaces
                            match chars.next() {
                                Some(' ') => start -= 1,
                                _ => break,
                            }
                        }
                        (start, pos) // delete!
                    }
                } else {
                    match (
                        text.get_char(pos.saturating_sub(1)),
                        text.get_char(pos),
                        auto_pairs,
                    ) {
                        (Some(_x), Some(_y), Some(ap))
                            if range.is_single_grapheme(text)
                                && ap.get(_x).is_some()
                                && ap.get(_x).unwrap().open == _x
                                && ap.get(_x).unwrap().close == _y =>
                        // delete both autopaired characters
                        {
                            (
                                graphemes::nth_prev_grapheme_boundary(text, pos, count),
                                graphemes::nth_next_grapheme_boundary(text, pos, count),
                            )
                        }
                        _ =>
                        // delete 1 char
                        {
                            (graphemes::nth_prev_grapheme_boundary(text, pos, count), pos)
                        }
                    }
                }
            });
        let (view, doc) = current!(cx.editor);
        doc.apply(&transaction, view.id);
    }

    pub fn delete_char_forward(cx: &mut Context) {
        let count = cx.count();
        delete_by_selection_insert_mode(
            cx,
            |text, range| {
                let pos = range.cursor(text);
                (pos, graphemes::nth_next_grapheme_boundary(text, pos, count))
            },
            Direction::Forward,
        )
    }

    pub fn delete_word_backward(cx: &mut Context) {
        let count = cx.count();
        delete_by_selection_insert_mode(
            cx,
            |text, range| {
                let anchor = movement::move_prev_word_start(text, *range, count).from();
                let next = Range::new(anchor, range.cursor(text));
                let range = exclude_cursor(text, next, *range);
                (range.from(), range.to())
            },
            Direction::Backward,
        );
    }

    pub fn delete_word_forward(cx: &mut Context) {
        let count = cx.count();
        delete_by_selection_insert_mode(
            cx,
            |text, range| {
                let head = movement::move_next_word_end(text, *range, count).to();
                (range.cursor(text), head)
            },
            Direction::Forward,
        );
    }
}

// Undo / Redo

fn undo(cx: &mut Context) {
    let count = cx.count();
    let (view, doc) = current!(cx.editor);
    for _ in 0..count {
        if !doc.undo(view) {
            cx.editor.set_status("Already at oldest change");
            break;
        }
    }
}

fn redo(cx: &mut Context) {
    let count = cx.count();
    let (view, doc) = current!(cx.editor);
    for _ in 0..count {
        if !doc.redo(view) {
            cx.editor.set_status("Already at newest change");
            break;
        }
    }
}

fn earlier(cx: &mut Context) {
    let count = cx.count();
    let (view, doc) = current!(cx.editor);
    for _ in 0..count {
        // rather than doing in batch we do this so get error halfway
        if !doc.earlier(view, UndoKind::Steps(1)) {
            cx.editor.set_status("Already at oldest change");
            break;
        }
    }
}

fn later(cx: &mut Context) {
    let count = cx.count();
    let (view, doc) = current!(cx.editor);
    for _ in 0..count {
        // rather than doing in batch we do this so get error halfway
        if !doc.later(view, UndoKind::Steps(1)) {
            cx.editor.set_status("Already at newest change");
            break;
        }
    }
}

fn commit_undo_checkpoint(cx: &mut Context) {
    let (view, doc) = current!(cx.editor);
    doc.append_changes_to_history(view);
}

// Yank / Paste

fn yank(cx: &mut Context) {
    yank_impl(cx.editor, cx.register.unwrap_or('"'));
    exit_select_mode(cx);
}

fn yank_to_clipboard(cx: &mut Context) {
    yank_impl(cx.editor, '+');
    exit_select_mode(cx);
}

fn yank_to_primary_clipboard(cx: &mut Context) {
    yank_impl(cx.editor, '*');
    exit_select_mode(cx);
}

fn yank_impl(editor: &mut Editor, register: char) {
    let (view, doc) = current!(editor);
    let text = doc.text().slice(..);

    let values: Vec<String> = doc
        .selection(view.id)
        .fragments(text)
        .map(Cow::into_owned)
        .collect();
    let selections = values.len();

    match editor.registers.write(register, values) {
        Ok(_) => editor.set_status(format!(
            "yanked {selections} selection{} to register {register}",
            if selections == 1 { "" } else { "s" }
        )),
        Err(err) => editor.set_error(err.to_string()),
    }
}

fn yank_joined_impl(editor: &mut Editor, separator: &str, register: char) {
    let (view, doc) = current!(editor);
    let text = doc.text().slice(..);

    let selection = doc.selection(view.id);
    let selections = selection.len();
    let joined = selection
        .fragments(text)
        .fold(String::new(), |mut acc, fragment| {
            if !acc.is_empty() {
                acc.push_str(separator);
            }
            acc.push_str(&fragment);
            acc
        });

    match editor.registers.write(register, vec![joined]) {
        Ok(_) => editor.set_status(format!(
            "joined and yanked {selections} selection{} to register {register}",
            if selections == 1 { "" } else { "s" }
        )),
        Err(err) => editor.set_error(err.to_string()),
    }
}

fn yank_joined(cx: &mut Context) {
    let separator = doc!(cx.editor).line_ending.as_str();
    yank_joined_impl(cx.editor, separator, cx.register.unwrap_or('"'));
    exit_select_mode(cx);
}

fn yank_joined_to_clipboard(cx: &mut Context) {
    let line_ending = doc!(cx.editor).line_ending;
    yank_joined_impl(cx.editor, line_ending.as_str(), '+');
    exit_select_mode(cx);
}

fn yank_joined_to_primary_clipboard(cx: &mut Context) {
    let line_ending = doc!(cx.editor).line_ending;
    yank_joined_impl(cx.editor, line_ending.as_str(), '*');
    exit_select_mode(cx);
}

fn yank_primary_selection_impl(editor: &mut Editor, register: char) {
    let (view, doc) = current!(editor);
    let text = doc.text().slice(..);

    let selection = doc.selection(view.id).primary().fragment(text).to_string();

    match editor.registers.write(register, vec![selection]) {
        Ok(_) => editor.set_status(format!("yanked primary selection to register {register}",)),
        Err(err) => editor.set_error(err.to_string()),
    }
}

fn yank_main_selection_to_clipboard(cx: &mut Context) {
    yank_primary_selection_impl(cx.editor, '+');
    exit_select_mode(cx);
}

fn yank_main_selection_to_primary_clipboard(cx: &mut Context) {
    yank_primary_selection_impl(cx.editor, '*');
    exit_select_mode(cx);
}

#[derive(Copy, Clone)]
enum Paste {
    Before,
    After,
    Cursor,
}

fn paste_impl(
    values: &[String],
    doc: &mut Document,
    view: &mut View,
    action: Paste,
    count: usize,
    mode: Mode,
) {
    if values.is_empty() {
        return;
    }

    let repeat = std::iter::repeat(
        // `values` is asserted to have at least one entry above.
        values
            .last()
            .map(|value| Tendril::from(value.repeat(count)))
            .unwrap(),
    );

    // if any of values ends with a line ending, it's linewise paste
    let linewise = values
        .iter()
        .any(|value| get_line_ending_of_str(value).is_some());

    // Only compiled once.
    static REGEX: Lazy<Regex> = Lazy::new(|| Regex::new(r"\r\n|\r|\n").unwrap());
    let mut values = values
        .iter()
        .map(|value| REGEX.replace_all(value, doc.line_ending.as_str()))
        .map(|value| Tendril::from(value.as_ref().repeat(count)))
        .chain(repeat);

    let text = doc.text();
    let selection = doc.selection(view.id);

    let mut offset = 0;
    let mut ranges = SmallVec::with_capacity(selection.len());

    let mut transaction = Transaction::change_by_selection(text, selection, |range| {
        let pos = match (action, linewise) {
            // paste linewise before
            (Paste::Before, true) => text.line_to_char(text.char_to_line(range.from())),
            // paste linewise after
            (Paste::After, true) => {
                let line = range.line_range(text.slice(..)).1;
                text.line_to_char((line + 1).min(text.len_lines()))
            }
            // paste insert
            (Paste::Before, false) => range.from(),
            // paste append
            (Paste::After, false) => range.to(),
            // paste at cursor
            (Paste::Cursor, _) => range.cursor(text.slice(..)),
        };

        let value = values.next();

        let value_len = value
            .as_ref()
            .map(|content| content.chars().count())
            .unwrap_or_default();
        let anchor = offset + pos;

        let new_range = Range::new(anchor, anchor + value_len).with_direction(range.direction());
        ranges.push(new_range);
        offset += value_len;

        (pos, pos, value)
    });

    if mode == Mode::Normal {
        transaction = transaction.with_selection(Selection::new(ranges, selection.primary_index()));
    }

    doc.apply(&transaction, view.id);
    doc.append_changes_to_history(view);
}

pub(crate) fn paste_bracketed_value(cx: &mut Context, contents: String) {
    let count = cx.count();
    let paste = match cx.editor.mode {
        Mode::Insert | Mode::Select => Paste::Cursor,
        Mode::Normal => Paste::Before,
    };
    let (view, doc) = current!(cx.editor);
    paste_impl(&[contents], doc, view, paste, count, cx.editor.mode);
    exit_select_mode(cx);
}

fn paste_clipboard_after(cx: &mut Context) {
    paste(cx.editor, '+', Paste::After, cx.count());
    exit_select_mode(cx);
}

fn paste_clipboard_before(cx: &mut Context) {
    paste(cx.editor, '+', Paste::Before, cx.count());
    exit_select_mode(cx);
}

fn paste_primary_clipboard_after(cx: &mut Context) {
    paste(cx.editor, '*', Paste::After, cx.count());
    exit_select_mode(cx);
}

fn paste_primary_clipboard_before(cx: &mut Context) {
    paste(cx.editor, '*', Paste::Before, cx.count());
    exit_select_mode(cx);
}

fn replace_with_yanked(cx: &mut Context) {
    replace_with_yanked_impl(cx.editor, cx.register.unwrap_or('"'), cx.count());
    exit_select_mode(cx);
}

fn replace_with_yanked_impl(editor: &mut Editor, register: char, count: usize) {
    let Some(values) = editor
        .registers
        .read(register, editor)
        .filter(|values| values.len() > 0)
    else {
        return;
    };
    let values: Vec<_> = values.map(|value| value.to_string()).collect();
    let scrolloff = editor.config().scrolloff;

    let (view, doc) = current!(editor);
    let repeat = std::iter::repeat(
        values
            .last()
            .map(|value| Tendril::from(&value.repeat(count)))
            .unwrap(),
    );
    let mut values = values
        .iter()
        .map(|value| Tendril::from(&value.repeat(count)))
        .chain(repeat);
    let selection = doc.selection(view.id);
    let transaction = Transaction::change_by_selection(doc.text(), selection, |range| {
        if !range.is_empty() {
            (range.from(), range.to(), Some(values.next().unwrap()))
        } else {
            (range.from(), range.to(), None)
        }
    });

    doc.apply(&transaction, view.id);
    doc.append_changes_to_history(view);
    view.ensure_cursor_in_view(doc, scrolloff);
}

fn replace_selections_with_clipboard(cx: &mut Context) {
    replace_with_yanked_impl(cx.editor, '+', cx.count());
    exit_select_mode(cx);
}

fn replace_selections_with_primary_clipboard(cx: &mut Context) {
    replace_with_yanked_impl(cx.editor, '*', cx.count());
    exit_select_mode(cx);
}

fn paste(editor: &mut Editor, register: char, pos: Paste, count: usize) {
    let Some(values) = editor.registers.read(register, editor) else {
        return;
    };
    let values: Vec<_> = values.map(|value| value.to_string()).collect();

    let (view, doc) = current!(editor);
    paste_impl(&values, doc, view, pos, count, editor.mode);
}

fn paste_after(cx: &mut Context) {
    paste(
        cx.editor,
        cx.register.unwrap_or('"'),
        Paste::After,
        cx.count(),
    );
    exit_select_mode(cx);
}

fn paste_before(cx: &mut Context) {
    paste(
        cx.editor,
        cx.register.unwrap_or('"'),
        Paste::Before,
        cx.count(),
    );
    exit_select_mode(cx);
}

fn get_lines(doc: &Document, view_id: ViewId) -> Vec<usize> {
    let mut lines = Vec::new();

    // Get all line numbers
    for range in doc.selection(view_id) {
        let (start, end) = range.line_range(doc.text().slice(..));

        for line in start..=end {
            lines.push(line)
        }
    }
    lines.sort_unstable(); // sorting by usize so _unstable is preferred
    lines.dedup();
    lines
}

fn indent(cx: &mut Context) {
    let count = cx.count();
    let (view, doc) = current!(cx.editor);
    let lines = get_lines(doc, view.id);

    // Indent by one level
    let indent = Tendril::from(doc.indent_style.as_str().repeat(count));

    let transaction = Transaction::change(
        doc.text(),
        lines.into_iter().filter_map(|line| {
            let is_blank = doc.text().line(line).chunks().all(|s| s.trim().is_empty());
            if is_blank {
                return None;
            }
            let pos = doc.text().line_to_char(line);
            Some((pos, pos, Some(indent.clone())))
        }),
    );
    doc.apply(&transaction, view.id);
    exit_select_mode(cx);
}

fn unindent(cx: &mut Context) {
    let count = cx.count();
    let (view, doc) = current!(cx.editor);
    let lines = get_lines(doc, view.id);
    let mut changes = Vec::with_capacity(lines.len());
    let tab_width = doc.tab_width();
    let indent_width = count * doc.indent_width();

    for line_idx in lines {
        let line = doc.text().line(line_idx);
        let mut width = 0;
        let mut pos = 0;

        for ch in line.chars() {
            match ch {
                ' ' => width += 1,
                '\t' => width = (width / tab_width + 1) * tab_width,
                _ => break,
            }

            pos += 1;

            if width >= indent_width {
                break;
            }
        }

        // now delete from start to first non-blank
        if pos > 0 {
            let start = doc.text().line_to_char(line_idx);
            changes.push((start, start + pos, None))
        }
    }

    let transaction = Transaction::change(doc.text(), changes.into_iter());

    doc.apply(&transaction, view.id);
    exit_select_mode(cx);
}

fn format_selections(cx: &mut Context) {
    use helix_lsp::{lsp, util::range_to_lsp_range};

    let (view, doc) = current!(cx.editor);
    let view_id = view.id;

    // via lsp if available
    // TODO: else via tree-sitter indentation calculations

    if doc.selection(view_id).len() != 1 {
        cx.editor
            .set_error("format_selections only supports a single selection for now");
        return;
    }

    // TODO extra LanguageServerFeature::FormatSelections?
    // maybe such that LanguageServerFeature::Format contains it as well
    let Some(language_server) = doc
        .language_servers_with_feature(LanguageServerFeature::Format)
        .find(|ls| {
            matches!(
                ls.capabilities().document_range_formatting_provider,
                Some(lsp::OneOf::Left(true) | lsp::OneOf::Right(_))
            )
        })
    else {
        cx.editor
            .set_error("No configured language server supports range formatting");
        return;
    };

    let offset_encoding = language_server.offset_encoding();
    let ranges: Vec<lsp::Range> = doc
        .selection(view_id)
        .iter()
        .map(|range| range_to_lsp_range(doc.text(), *range, offset_encoding))
        .collect();

    // TODO: handle fails
    // TODO: concurrent map over all ranges

    let range = ranges[0];

    let future = language_server
        .text_document_range_formatting(
            doc.identifier(),
            range,
            lsp::FormattingOptions::default(),
            None,
        )
        .unwrap();

    let edits = tokio::task::block_in_place(|| helix_lsp::block_on(future)).unwrap_or_default();

    let transaction =
        helix_lsp::util::generate_transaction_from_edits(doc.text(), edits, offset_encoding);

    doc.apply(&transaction, view_id);
}

fn join_selections_impl(cx: &mut Context, select_space: bool) {
    use movement::skip_while;
    let (view, doc) = current!(cx.editor);
    let text = doc.text();
    let slice = text.slice(..);

    let mut changes = Vec::new();

    for selection in doc.selection(view.id) {
        let (start, mut end) = selection.line_range(slice);
        if start == end {
            end = (end + 1).min(text.len_lines() - 1);
        }
        let lines = start..end;

        changes.reserve(lines.len());

        for line in lines {
            let start = line_end_char_index(&slice, line);
            let mut end = text.line_to_char(line + 1);
            end = skip_while(slice, end, |ch| matches!(ch, ' ' | '\t')).unwrap_or(end);

            let separator = if end == line_end_char_index(&slice, line + 1) {
                // the joining line contains only space-characters => don't include a whitespace when joining
                None
            } else {
                Some(Tendril::from(" "))
            };
            changes.push((start, end, separator));
        }
    }

    // nothing to do, bail out early to avoid crashes later
    if changes.is_empty() {
        return;
    }

    changes.sort_unstable_by_key(|(from, _to, _text)| *from);
    changes.dedup();

    // select inserted spaces
    let transaction = if select_space {
        let mut offset: usize = 0;
        let ranges: SmallVec<_> = changes
            .iter()
            .filter_map(|change| {
                if change.2.is_some() {
                    let range = Range::point(change.0 - offset);
                    offset += change.1 - change.0 - 1; // -1 adjusts for the replacement of the range by a space
                    Some(range)
                } else {
                    offset += change.1 - change.0;
                    None
                }
            })
            .collect();
        let t = Transaction::change(text, changes.into_iter());
        if ranges.is_empty() {
            t
        } else {
            let selection = Selection::new(ranges, 0);
            t.with_selection(selection)
        }
    } else {
        Transaction::change(text, changes.into_iter())
    };

    doc.apply(&transaction, view.id);
}

fn keep_or_remove_selections_impl(cx: &mut Context, remove: bool) {
    // keep or remove selections matching regex
    let reg = cx.register.unwrap_or('/');
    ui::regex_prompt(
        cx,
        if remove { "remove:" } else { "keep:" }.into(),
        Some(reg),
        ui::completers::none,
        move |cx, regex, event| {
            let (view, doc) = current!(cx.editor);
            if !matches!(event, PromptEvent::Update | PromptEvent::Validate) {
                return;
            }
            let text = doc.text().slice(..);

            if let Some(selection) =
                selection::keep_or_remove_matches(text, doc.selection(view.id), &regex, remove)
            {
                doc.set_selection(view.id, selection);
            }
        },
    )
}

fn join_selections(cx: &mut Context) {
    join_selections_impl(cx, false)
}

fn join_selections_space(cx: &mut Context) {
    join_selections_impl(cx, true)
}

fn keep_selections(cx: &mut Context) {
    keep_or_remove_selections_impl(cx, false)
}

fn remove_selections(cx: &mut Context) {
    keep_or_remove_selections_impl(cx, true)
}

fn keep_primary_selection(cx: &mut Context) {
    let (view, doc) = current!(cx.editor);
    // TODO: handle count

    let range = doc.selection(view.id).primary();
    doc.set_selection(view.id, Selection::single(range.anchor, range.head));
}

fn remove_primary_selection(cx: &mut Context) {
    let (view, doc) = current!(cx.editor);
    // TODO: handle count

    let selection = doc.selection(view.id);
    if selection.len() == 1 {
        cx.editor.set_error("no selections remaining");
        return;
    }
    let index = selection.primary_index();
    let selection = selection.clone().remove(index);

    doc.set_selection(view.id, selection);
}

pub fn completion(cx: &mut Context) {
    let (view, doc) = current!(cx.editor);
    let range = doc.selection(view.id).primary();
    let text = doc.text().slice(..);
    let cursor = range.cursor(text);

    cx.editor
        .handlers
        .trigger_completions(cursor, doc.id(), view.id);
}

// comments
type CommentTransactionFn = fn(
    line_token: Option<&str>,
    block_tokens: Option<&[BlockCommentToken]>,
    doc: &Rope,
    selection: &Selection,
) -> Transaction;

fn toggle_comments_impl(cx: &mut Context, comment_transaction: CommentTransactionFn) {
    let (view, doc) = current!(cx.editor);
    let line_token: Option<&str> = doc
        .language_config()
        .and_then(|lc| lc.comment_tokens.as_ref())
        .and_then(|tc| tc.first())
        .map(|tc| tc.as_str());
    let block_tokens: Option<&[BlockCommentToken]> = doc
        .language_config()
        .and_then(|lc| lc.block_comment_tokens.as_ref())
        .map(|tc| &tc[..]);

    let transaction =
        comment_transaction(line_token, block_tokens, doc.text(), doc.selection(view.id));

    doc.apply(&transaction, view.id);
    exit_select_mode(cx);
}

/// commenting behavior:
/// 1. only line comment tokens -> line comment
/// 2. each line block commented -> uncomment all lines
/// 3. whole selection block commented -> uncomment selection
/// 4. all lines not commented and block tokens -> comment uncommented lines
/// 5. no comment tokens and not block commented -> line comment
fn toggle_comments(cx: &mut Context) {
    toggle_comments_impl(cx, |line_token, block_tokens, doc, selection| {
        let text = doc.slice(..);

        // only have line comment tokens
        if line_token.is_some() && block_tokens.is_none() {
            return comment::toggle_line_comments(doc, selection, line_token);
        }

        let split_lines = comment::split_lines_of_selection(text, selection);

        let default_block_tokens = &[BlockCommentToken::default()];
        let block_comment_tokens = block_tokens.unwrap_or(default_block_tokens);

        let (line_commented, line_comment_changes) =
            comment::find_block_comments(block_comment_tokens, text, &split_lines);

        // block commented by line would also be block commented so check this first
        if line_commented {
            return comment::create_block_comment_transaction(
                doc,
                &split_lines,
                line_commented,
                line_comment_changes,
            )
            .0;
        }

        let (block_commented, comment_changes) =
            comment::find_block_comments(block_comment_tokens, text, selection);

        // check if selection has block comments
        if block_commented {
            return comment::create_block_comment_transaction(
                doc,
                selection,
                block_commented,
                comment_changes,
            )
            .0;
        }

        // not commented and only have block comment tokens
        if line_token.is_none() && block_tokens.is_some() {
            return comment::create_block_comment_transaction(
                doc,
                &split_lines,
                line_commented,
                line_comment_changes,
            )
            .0;
        }

        // not block commented at all and don't have any tokens
        comment::toggle_line_comments(doc, selection, line_token)
    })
}

fn toggle_line_comments(cx: &mut Context) {
    toggle_comments_impl(cx, |line_token, block_tokens, doc, selection| {
        if line_token.is_none() && block_tokens.is_some() {
            let default_block_tokens = &[BlockCommentToken::default()];
            let block_comment_tokens = block_tokens.unwrap_or(default_block_tokens);
            comment::toggle_block_comments(
                doc,
                &comment::split_lines_of_selection(doc.slice(..), selection),
                block_comment_tokens,
            )
        } else {
            comment::toggle_line_comments(doc, selection, line_token)
        }
    });
}

fn toggle_block_comments(cx: &mut Context) {
    toggle_comments_impl(cx, |line_token, block_tokens, doc, selection| {
        if line_token.is_some() && block_tokens.is_none() {
            comment::toggle_line_comments(doc, selection, line_token)
        } else {
            let default_block_tokens = &[BlockCommentToken::default()];
            let block_comment_tokens = block_tokens.unwrap_or(default_block_tokens);
            comment::toggle_block_comments(doc, selection, block_comment_tokens)
        }
    });
}

fn rotate_selections(cx: &mut Context, direction: Direction) {
    let count = cx.count();
    let (view, doc) = current!(cx.editor);
    let mut selection = doc.selection(view.id).clone();
    let index = selection.primary_index();
    let len = selection.len();
    selection.set_primary_index(match direction {
        Direction::Forward => (index + count) % len,
        Direction::Backward => (index + (len.saturating_sub(count) % len)) % len,
    });
    doc.set_selection(view.id, selection);
}
fn rotate_selections_forward(cx: &mut Context) {
    rotate_selections(cx, Direction::Forward)
}
fn rotate_selections_backward(cx: &mut Context) {
    rotate_selections(cx, Direction::Backward)
}

enum ReorderStrategy {
    RotateForward,
    RotateBackward,
    Reverse,
}

fn reorder_selection_contents(cx: &mut Context, strategy: ReorderStrategy) {
    let count = cx.count;
    let (view, doc) = current!(cx.editor);
    let text = doc.text().slice(..);

    let selection = doc.selection(view.id);
    let mut fragments: Vec<_> = selection
        .slices(text)
        .map(|fragment| fragment.chunks().collect())
        .collect();

    let group = count
        .map(|count| count.get())
        .unwrap_or(fragments.len()) // default to rotating everything as one group
        .min(fragments.len());

    for chunk in fragments.chunks_mut(group) {
        // TODO: also modify main index
        match strategy {
            ReorderStrategy::RotateForward => chunk.rotate_right(1),
            ReorderStrategy::RotateBackward => chunk.rotate_left(1),
            ReorderStrategy::Reverse => chunk.reverse(),
        };
    }

    let transaction = Transaction::change(
        doc.text(),
        selection
            .ranges()
            .iter()
            .zip(fragments)
            .map(|(range, fragment)| (range.from(), range.to(), Some(fragment))),
    );

    doc.apply(&transaction, view.id);
}

fn rotate_selection_contents_forward(cx: &mut Context) {
    reorder_selection_contents(cx, ReorderStrategy::RotateForward)
}
fn rotate_selection_contents_backward(cx: &mut Context) {
    reorder_selection_contents(cx, ReorderStrategy::RotateBackward)
}
fn reverse_selection_contents(cx: &mut Context) {
    reorder_selection_contents(cx, ReorderStrategy::Reverse)
}

// tree sitter node selection

fn expand_selection(cx: &mut Context) {
    let motion = |editor: &mut Editor| {
        let (view, doc) = current!(editor);

        if let Some(syntax) = doc.syntax() {
            let text = doc.text().slice(..);

            let current_selection = doc.selection(view.id);
            let selection = object::expand_selection(syntax, text, current_selection.clone());

            // check if selection is different from the last one
            if *current_selection != selection {
                // save current selection so it can be restored using shrink_selection
                view.object_selections.push(current_selection.clone());

                doc.set_selection(view.id, selection);
            }
        }
    };
    cx.editor.apply_motion(motion);
}

fn shrink_selection(cx: &mut Context) {
    let motion = |editor: &mut Editor| {
        let (view, doc) = current!(editor);
        let current_selection = doc.selection(view.id);
        // try to restore previous selection
        if let Some(prev_selection) = view.object_selections.pop() {
            if current_selection.contains(&prev_selection) {
                doc.set_selection(view.id, prev_selection);
                return;
            } else {
                // clear existing selection as they can't be shrunk to anyway
                view.object_selections.clear();
            }
        }
        // if not previous selection, shrink to first child
        if let Some(syntax) = doc.syntax() {
            let text = doc.text().slice(..);
            let selection = object::shrink_selection(syntax, text, current_selection.clone());
            doc.set_selection(view.id, selection);
        }
    };
    cx.editor.apply_motion(motion);
}

fn select_sibling_impl<F>(cx: &mut Context, sibling_fn: &'static F)
where
    F: Fn(Node) -> Option<Node>,
{
    let motion = |editor: &mut Editor| {
        let (view, doc) = current!(editor);

        if let Some(syntax) = doc.syntax() {
            let text = doc.text().slice(..);
            let current_selection = doc.selection(view.id);
            let selection =
                object::select_sibling(syntax, text, current_selection.clone(), sibling_fn);
            doc.set_selection(view.id, selection);
        }
    };
    cx.editor.apply_motion(motion);
}

fn select_next_sibling(cx: &mut Context) {
    select_sibling_impl(cx, &|node| Node::next_sibling(&node))
}

fn select_prev_sibling(cx: &mut Context) {
    select_sibling_impl(cx, &|node| Node::prev_sibling(&node))
}

fn move_node_bound_impl(cx: &mut Context, dir: Direction, movement: Movement) {
    let motion = move |editor: &mut Editor| {
        let (view, doc) = current!(editor);

        if let Some(syntax) = doc.syntax() {
            let text = doc.text().slice(..);
            let current_selection = doc.selection(view.id);

            let selection = movement::move_parent_node_end(
                syntax,
                text,
                current_selection.clone(),
                dir,
                movement,
            );

            doc.set_selection(view.id, selection);
        }
    };

    cx.editor.apply_motion(motion);
}

pub fn move_parent_node_end(cx: &mut Context) {
    move_node_bound_impl(cx, Direction::Forward, Movement::Move)
}

pub fn move_parent_node_start(cx: &mut Context) {
    move_node_bound_impl(cx, Direction::Backward, Movement::Move)
}

pub fn extend_parent_node_end(cx: &mut Context) {
    move_node_bound_impl(cx, Direction::Forward, Movement::Extend)
}

pub fn extend_parent_node_start(cx: &mut Context) {
    move_node_bound_impl(cx, Direction::Backward, Movement::Extend)
}

fn match_brackets(cx: &mut Context) {
    let (view, doc) = current!(cx.editor);
    let is_select = cx.editor.mode == Mode::Select;
    let text = doc.text();
    let text_slice = text.slice(..);

    let selection = doc.selection(view.id).clone().transform(|range| {
        let pos = range.cursor(text_slice);
        if let Some(matched_pos) = doc.syntax().map_or_else(
            || match_brackets::find_matching_bracket_plaintext(text.slice(..), pos),
            |syntax| match_brackets::find_matching_bracket_fuzzy(syntax, text.slice(..), pos),
        ) {
            range.put_cursor(text_slice, matched_pos, is_select)
        } else {
            range
        }
    });

    doc.set_selection(view.id, selection);
}

//

fn jump_forward(cx: &mut Context) {
    let count = cx.count();
    let config = cx.editor.config();
    let view = view_mut!(cx.editor);
    let doc_id = view.doc;

    if let Some((id, selection)) = view.jumps.forward(count) {
        view.doc = *id;
        let selection = selection.clone();
        let (view, doc) = current!(cx.editor); // refetch doc

        if doc.id() != doc_id {
            view.add_to_history(doc_id);
        }

        doc.set_selection(view.id, selection);
        view.ensure_cursor_in_view_center(doc, config.scrolloff);
    };
}

fn jump_backward(cx: &mut Context) {
    let count = cx.count();
    let config = cx.editor.config();
    let (view, doc) = current!(cx.editor);
    let doc_id = doc.id();

    if let Some((id, selection)) = view.jumps.backward(view.id, doc, count) {
        view.doc = *id;
        let selection = selection.clone();
        let (view, doc) = current!(cx.editor); // refetch doc

        if doc.id() != doc_id {
            view.add_to_history(doc_id);
        }

        doc.set_selection(view.id, selection);
        view.ensure_cursor_in_view_center(doc, config.scrolloff);
    };
}

fn save_selection(cx: &mut Context) {
    let (view, doc) = current!(cx.editor);
    push_jump(view, doc);
    cx.editor.set_status("Selection saved to jumplist");
}

fn rotate_view(cx: &mut Context) {
    cx.editor.focus_next()
}

fn rotate_view_reverse(cx: &mut Context) {
    cx.editor.focus_prev()
}

fn jump_view_right(cx: &mut Context) {
    cx.editor.focus_direction(tree::Direction::Right)
}

fn jump_view_left(cx: &mut Context) {
    cx.editor.focus_direction(tree::Direction::Left)
}

fn jump_view_up(cx: &mut Context) {
    cx.editor.focus_direction(tree::Direction::Up)
}

fn jump_view_down(cx: &mut Context) {
    cx.editor.focus_direction(tree::Direction::Down)
}

fn swap_view_right(cx: &mut Context) {
    cx.editor.swap_split_in_direction(tree::Direction::Right)
}

fn swap_view_left(cx: &mut Context) {
    cx.editor.swap_split_in_direction(tree::Direction::Left)
}

fn swap_view_up(cx: &mut Context) {
    cx.editor.swap_split_in_direction(tree::Direction::Up)
}

fn swap_view_down(cx: &mut Context) {
    cx.editor.swap_split_in_direction(tree::Direction::Down)
}

fn transpose_view(cx: &mut Context) {
    cx.editor.transpose_view()
}

/// Open a new split in the given direction specified by the action.
///
/// Maintain the current view (both the cursor's position and view in document).
fn split(editor: &mut Editor, action: Action) {
    let (view, doc) = current!(editor);
    let id = doc.id();
    let selection = doc.selection(view.id).clone();
    let offset = view.offset;

    editor.switch(id, action);

    // match the selection in the previous view
    let (view, doc) = current!(editor);
    doc.set_selection(view.id, selection);
    // match the view scroll offset (switch doesn't handle this fully
    // since the selection is only matched after the split)
    view.offset = offset;
}

fn hsplit(cx: &mut Context) {
    split(cx.editor, Action::HorizontalSplit);
}

fn hsplit_new(cx: &mut Context) {
    cx.editor.new_file(Action::HorizontalSplit);
}

fn vsplit(cx: &mut Context) {
    split(cx.editor, Action::VerticalSplit);
}

fn vsplit_new(cx: &mut Context) {
    cx.editor.new_file(Action::VerticalSplit);
}

fn wclose(cx: &mut Context) {
    if cx.editor.tree.views().count() == 1 {
        if let Err(err) = typed::buffers_remaining_impl(cx.editor) {
            cx.editor.set_error(err.to_string());
            return;
        }
    }
    let view_id = view!(cx.editor).id;
    // close current split
    cx.editor.close(view_id);
}

fn wonly(cx: &mut Context) {
    let views = cx
        .editor
        .tree
        .views()
        .map(|(v, focus)| (v.id, focus))
        .collect::<Vec<_>>();
    for (view_id, focus) in views {
        if !focus {
            cx.editor.close(view_id);
        }
    }
}

fn select_register(cx: &mut Context) {
    cx.editor.autoinfo = Some(Info::from_registers(&cx.editor.registers));
    cx.on_next_key(move |cx, event| {
        if let Some(ch) = event.char() {
            cx.editor.autoinfo = None;
            cx.editor.selected_register = Some(ch);
        }
    })
}

fn insert_register(cx: &mut Context) {
    cx.editor.autoinfo = Some(Info::from_registers(&cx.editor.registers));
    cx.on_next_key(move |cx, event| {
        if let Some(ch) = event.char() {
            cx.editor.autoinfo = None;
            cx.register = Some(ch);
            paste(
                cx.editor,
                cx.register.unwrap_or('"'),
                Paste::Cursor,
                cx.count(),
            );
        }
    })
}

fn align_view_top(cx: &mut Context) {
    let (view, doc) = current!(cx.editor);
    align_view(doc, view, Align::Top);
}

fn align_view_center(cx: &mut Context) {
    let (view, doc) = current!(cx.editor);
    align_view(doc, view, Align::Center);
}

fn align_view_bottom(cx: &mut Context) {
    let (view, doc) = current!(cx.editor);
    align_view(doc, view, Align::Bottom);
}

fn align_view_middle(cx: &mut Context) {
    let (view, doc) = current!(cx.editor);
    let inner_width = view.inner_width(doc);
    let text_fmt = doc.text_format(inner_width, None);
    // there is no horizontal position when softwrap is enabled
    if text_fmt.soft_wrap {
        return;
    }
    let doc_text = doc.text().slice(..);
    let annotations = view.text_annotations(doc, None);
    let pos = doc.selection(view.id).primary().cursor(doc_text);
    let pos =
        visual_offset_from_block(doc_text, view.offset.anchor, pos, &text_fmt, &annotations).0;

    view.offset.horizontal_offset = pos
        .col
        .saturating_sub((view.inner_area(doc).width as usize) / 2);
}

fn scroll_up(cx: &mut Context) {
    scroll(cx, cx.count(), Direction::Backward, false);
}

fn scroll_down(cx: &mut Context) {
    scroll(cx, cx.count(), Direction::Forward, false);
}

fn goto_ts_object_impl(cx: &mut Context, object: &'static str, direction: Direction) {
    let count = cx.count();
    let motion = move |editor: &mut Editor| {
        let (view, doc) = current!(editor);
        if let Some((lang_config, syntax)) = doc.language_config().zip(doc.syntax()) {
            let text = doc.text().slice(..);
            let root = syntax.tree().root_node();

            let selection = doc.selection(view.id).clone().transform(|range| {
                let new_range = movement::goto_treesitter_object(
                    text,
                    range,
                    object,
                    direction,
                    root,
                    lang_config,
                    count,
                );

                if editor.mode == Mode::Select {
                    let head = if new_range.head < range.anchor {
                        new_range.anchor
                    } else {
                        new_range.head
                    };

                    Range::new(range.anchor, head)
                } else {
                    new_range.with_direction(direction)
                }
            });

            doc.set_selection(view.id, selection);
        } else {
            editor.set_status("Syntax-tree is not available in current buffer");
        }
    };
    cx.editor.apply_motion(motion);
}

fn goto_next_function(cx: &mut Context) {
    goto_ts_object_impl(cx, "function", Direction::Forward)
}

fn goto_prev_function(cx: &mut Context) {
    goto_ts_object_impl(cx, "function", Direction::Backward)
}

fn goto_next_class(cx: &mut Context) {
    goto_ts_object_impl(cx, "class", Direction::Forward)
}

fn goto_prev_class(cx: &mut Context) {
    goto_ts_object_impl(cx, "class", Direction::Backward)
}

fn goto_next_parameter(cx: &mut Context) {
    goto_ts_object_impl(cx, "parameter", Direction::Forward)
}

fn goto_prev_parameter(cx: &mut Context) {
    goto_ts_object_impl(cx, "parameter", Direction::Backward)
}

fn goto_next_comment(cx: &mut Context) {
    goto_ts_object_impl(cx, "comment", Direction::Forward)
}

fn goto_prev_comment(cx: &mut Context) {
    goto_ts_object_impl(cx, "comment", Direction::Backward)
}

fn goto_next_test(cx: &mut Context) {
    goto_ts_object_impl(cx, "test", Direction::Forward)
}

fn goto_prev_test(cx: &mut Context) {
    goto_ts_object_impl(cx, "test", Direction::Backward)
}

fn select_textobject_around(cx: &mut Context) {
    select_textobject(cx, textobject::TextObject::Around);
}

fn select_textobject_inner(cx: &mut Context) {
    select_textobject(cx, textobject::TextObject::Inside);
}

fn select_textobject(cx: &mut Context, objtype: textobject::TextObject) {
    let count = cx.count();

    cx.on_next_key(move |cx, event| {
        cx.editor.autoinfo = None;
        if let Some(ch) = event.char() {
            let textobject = move |editor: &mut Editor| {
                let (view, doc) = current!(editor);
                let text = doc.text().slice(..);

                let textobject_treesitter = |obj_name: &str, range: Range| -> Range {
                    let (lang_config, syntax) = match doc.language_config().zip(doc.syntax()) {
                        Some(t) => t,
                        None => return range,
                    };
                    textobject::textobject_treesitter(
                        text,
                        range,
                        objtype,
                        obj_name,
                        syntax.tree().root_node(),
                        lang_config,
                        count,
                    )
                };

                if ch == 'g' && doc.diff_handle().is_none() {
                    editor.set_status("Diff is not available in current buffer");
                    return;
                }

                let textobject_change = |range: Range| -> Range {
                    let diff_handle = doc.diff_handle().unwrap();
                    let diff = diff_handle.load();
                    let line = range.cursor_line(text);
                    let hunk_idx = if let Some(hunk_idx) = diff.hunk_at(line as u32, false) {
                        hunk_idx
                    } else {
                        return range;
                    };
                    let hunk = diff.nth_hunk(hunk_idx).after;

                    let start = text.line_to_char(hunk.start as usize);
                    let end = text.line_to_char(hunk.end as usize);
                    Range::new(start, end).with_direction(range.direction())
                };

                let selection = doc.selection(view.id).clone().transform(|range| {
                    match ch {
                        'w' => textobject::textobject_word(text, range, objtype, count, false),
                        'W' => textobject::textobject_word(text, range, objtype, count, true),
                        't' => textobject_treesitter("class", range),
                        'f' => textobject_treesitter("function", range),
                        'a' => textobject_treesitter("parameter", range),
                        'c' => textobject_treesitter("comment", range),
                        'T' => textobject_treesitter("test", range),
                        'p' => textobject::textobject_paragraph(text, range, objtype, count),
                        'm' => textobject::textobject_pair_surround_closest(
                            text, range, objtype, count,
                        ),
                        'g' => textobject_change(range),
                        // TODO: cancel new ranges if inconsistent surround matches across lines
                        ch if !ch.is_ascii_alphanumeric() => {
                            textobject::textobject_pair_surround(text, range, objtype, ch, count)
                        }
                        _ => range,
                    }
                });
                doc.set_selection(view.id, selection);
            };
            cx.editor.apply_motion(textobject);
        }
    });

    let title = match objtype {
        textobject::TextObject::Inside => "Match inside",
        textobject::TextObject::Around => "Match around",
        _ => return,
    };
    let help_text = [
        ("w", "Word"),
        ("W", "WORD"),
        ("p", "Paragraph"),
        ("t", "Type definition (tree-sitter)"),
        ("f", "Function (tree-sitter)"),
        ("a", "Argument/parameter (tree-sitter)"),
        ("c", "Comment (tree-sitter)"),
        ("T", "Test (tree-sitter)"),
        ("m", "Closest surrounding pair"),
        (" ", "... or any character acting as a pair"),
    ];

    cx.editor.autoinfo = Some(Info::new(title, &help_text));
}

fn surround_add(cx: &mut Context) {
    cx.on_next_key(move |cx, event| {
        let (view, doc) = current!(cx.editor);
        // surround_len is the number of new characters being added.
        let (open, close, surround_len) = match event.char() {
            Some(ch) => {
                let (o, c) = surround::get_pair(ch);
                let mut open = Tendril::new();
                open.push(o);
                let mut close = Tendril::new();
                close.push(c);
                (open, close, 2)
            }
            None if event.code == KeyCode::Enter => (
                doc.line_ending.as_str().into(),
                doc.line_ending.as_str().into(),
                2 * doc.line_ending.len_chars(),
            ),
            None => return,
        };

        let selection = doc.selection(view.id);
        let mut changes = Vec::with_capacity(selection.len() * 2);
        let mut ranges = SmallVec::with_capacity(selection.len());
        let mut offs = 0;

        for range in selection.iter() {
            changes.push((range.from(), range.from(), Some(open.clone())));
            changes.push((range.to(), range.to(), Some(close.clone())));

            ranges.push(
                Range::new(offs + range.from(), offs + range.to() + surround_len)
                    .with_direction(range.direction()),
            );

            offs += surround_len;
        }

        let transaction = Transaction::change(doc.text(), changes.into_iter())
            .with_selection(Selection::new(ranges, selection.primary_index()));
        doc.apply(&transaction, view.id);
        exit_select_mode(cx);
    })
}

fn surround_replace(cx: &mut Context) {
    let count = cx.count();
    cx.on_next_key(move |cx, event| {
        let surround_ch = match event.char() {
            Some('m') => None, // m selects the closest surround pair
            Some(ch) => Some(ch),
            None => return,
        };
        let (view, doc) = current!(cx.editor);
        let text = doc.text().slice(..);
        let selection = doc.selection(view.id);

        let change_pos = match surround::get_surround_pos(text, selection, surround_ch, count) {
            Ok(c) => c,
            Err(err) => {
                cx.editor.set_error(err.to_string());
                return;
            }
        };

        let selection = selection.clone();
        let ranges: SmallVec<[Range; 1]> = change_pos.iter().map(|&p| Range::point(p)).collect();
        doc.set_selection(
            view.id,
            Selection::new(ranges, selection.primary_index() * 2),
        );

        cx.on_next_key(move |cx, event| {
            let (view, doc) = current!(cx.editor);
            let to = match event.char() {
                Some(to) => to,
                None => return doc.set_selection(view.id, selection),
            };
            let (open, close) = surround::get_pair(to);

            // the changeset has to be sorted to allow nested surrounds
            let mut sorted_pos: Vec<(usize, char)> = Vec::new();
            for p in change_pos.chunks(2) {
                sorted_pos.push((p[0], open));
                sorted_pos.push((p[1], close));
            }
            sorted_pos.sort_unstable();

            let transaction = Transaction::change(
                doc.text(),
                sorted_pos.iter().map(|&pos| {
                    let mut t = Tendril::new();
                    t.push(pos.1);
                    (pos.0, pos.0 + 1, Some(t))
                }),
            );
            doc.set_selection(view.id, selection);
            doc.apply(&transaction, view.id);
            exit_select_mode(cx);
        });
    })
}

fn surround_delete(cx: &mut Context) {
    let count = cx.count();
    cx.on_next_key(move |cx, event| {
        let surround_ch = match event.char() {
            Some('m') => None, // m selects the closest surround pair
            Some(ch) => Some(ch),
            None => return,
        };
        let (view, doc) = current!(cx.editor);
        let text = doc.text().slice(..);
        let selection = doc.selection(view.id);

        let mut change_pos = match surround::get_surround_pos(text, selection, surround_ch, count) {
            Ok(c) => c,
            Err(err) => {
                cx.editor.set_error(err.to_string());
                return;
            }
        };
        change_pos.sort_unstable(); // the changeset has to be sorted to allow nested surrounds
        let transaction =
            Transaction::change(doc.text(), change_pos.into_iter().map(|p| (p, p + 1, None)));
        doc.apply(&transaction, view.id);
        exit_select_mode(cx);
    })
}

#[derive(Eq, PartialEq)]
enum ShellBehavior {
    Replace,
    Ignore,
    Insert,
    Append,
}

fn shell_pipe(cx: &mut Context) {
    shell_prompt(cx, "pipe:".into(), ShellBehavior::Replace);
}

fn shell_pipe_to(cx: &mut Context) {
    shell_prompt(cx, "pipe-to:".into(), ShellBehavior::Ignore);
}

fn shell_insert_output(cx: &mut Context) {
    shell_prompt(cx, "insert-output:".into(), ShellBehavior::Insert);
}

fn shell_append_output(cx: &mut Context) {
    shell_prompt(cx, "append-output:".into(), ShellBehavior::Append);
}

fn shell_keep_pipe(cx: &mut Context) {
    ui::prompt(
        cx,
        "keep-pipe:".into(),
        Some('|'),
        ui::completers::none,
        move |cx, input: &str, event: PromptEvent| {
            let shell = &cx.editor.config().shell;
            if event != PromptEvent::Validate {
                return;
            }
            if input.is_empty() {
                return;
            }
            let (view, doc) = current!(cx.editor);
            let selection = doc.selection(view.id);

            let mut ranges = SmallVec::with_capacity(selection.len());
            let old_index = selection.primary_index();
            let mut index: Option<usize> = None;
            let text = doc.text().slice(..);

            for (i, range) in selection.ranges().iter().enumerate() {
                let fragment = range.slice(text);
                let (_output, success) = match shell_impl(shell, input, Some(fragment.into())) {
                    Ok(result) => result,
                    Err(err) => {
                        cx.editor.set_error(err.to_string());
                        return;
                    }
                };

                // if the process exits successfully, keep the selection
                if success {
                    ranges.push(*range);
                    if i >= old_index && index.is_none() {
                        index = Some(ranges.len() - 1);
                    }
                }
            }

            if ranges.is_empty() {
                cx.editor.set_error("No selections remaining");
                return;
            }

            let index = index.unwrap_or_else(|| ranges.len() - 1);
            doc.set_selection(view.id, Selection::new(ranges, index));
        },
    );
}

fn shell_impl(shell: &[String], cmd: &str, input: Option<Rope>) -> anyhow::Result<(Tendril, bool)> {
    tokio::task::block_in_place(|| helix_lsp::block_on(shell_impl_async(shell, cmd, input)))
}

async fn shell_impl_async(
    shell: &[String],
    cmd: &str,
    input: Option<Rope>,
) -> anyhow::Result<(Tendril, bool)> {
    use std::process::Stdio;
    use tokio::process::Command;
    ensure!(!shell.is_empty(), "No shell set");

    let mut process = Command::new(&shell[0]);
    process
        .args(&shell[1..])
        .arg(cmd)
        .stdout(Stdio::piped())
        .stderr(Stdio::piped());

    if input.is_some() || cfg!(windows) {
        process.stdin(Stdio::piped());
    } else {
        process.stdin(Stdio::null());
    }

    let mut process = match process.spawn() {
        Ok(process) => process,
        Err(e) => {
            log::error!("Failed to start shell: {}", e);
            return Err(e.into());
        }
    };
    let output = if let Some(mut stdin) = process.stdin.take() {
        let input_task = tokio::spawn(async move {
            if let Some(input) = input {
                helix_view::document::to_writer(&mut stdin, (encoding::UTF_8, false), &input)
                    .await?;
            }
            anyhow::Ok(())
        });
        let (output, _) = tokio::join! {
            process.wait_with_output(),
            input_task,
        };
        output?
    } else {
        // Process has no stdin, so we just take the output
        process.wait_with_output().await?
    };

    if !output.status.success() {
        if !output.stderr.is_empty() {
            let err = String::from_utf8_lossy(&output.stderr).to_string();
            log::error!("Shell error: {}", err);
            bail!("Shell error: {}", err);
        }
        match output.status.code() {
            Some(exit_code) => bail!("Shell command failed: status {}", exit_code),
            None => bail!("Shell command failed"),
        }
    } else if !output.stderr.is_empty() {
        log::debug!(
            "Command printed to stderr: {}",
            String::from_utf8_lossy(&output.stderr).to_string()
        );
    }

    let str = std::str::from_utf8(&output.stdout)
        .map_err(|_| anyhow!("Process did not output valid UTF-8"))?;
    let tendril = Tendril::from(str);
    Ok((tendril, output.status.success()))
}

fn shell(cx: &mut compositor::Context, cmd: &str, behavior: &ShellBehavior) {
    let pipe = match behavior {
        ShellBehavior::Replace | ShellBehavior::Ignore => true,
        ShellBehavior::Insert | ShellBehavior::Append => false,
    };

    let config = cx.editor.config();
    let shell = &config.shell;
    let (view, doc) = current!(cx.editor);
    let selection = doc.selection(view.id);

    let mut changes = Vec::with_capacity(selection.len());
    let mut ranges = SmallVec::with_capacity(selection.len());
    let text = doc.text().slice(..);

    let mut shell_output: Option<Tendril> = None;
    let mut offset = 0isize;
    for range in selection.ranges() {
        let (output, success) = if let Some(output) = shell_output.as_ref() {
            (output.clone(), true)
        } else {
            let fragment = range.slice(text);
            match shell_impl(shell, cmd, pipe.then(|| fragment.into())) {
                Ok(result) => {
                    if !pipe {
                        shell_output = Some(result.0.clone());
                    }
                    result
                }
                Err(err) => {
                    cx.editor.set_error(err.to_string());
                    return;
                }
            }
        };

        if !success {
            cx.editor.set_error("Command failed");
            return;
        }

        let output_len = output.chars().count();

        let (from, to, deleted_len) = match behavior {
            ShellBehavior::Replace => (range.from(), range.to(), range.len()),
            ShellBehavior::Insert => (range.from(), range.from(), 0),
            ShellBehavior::Append => (range.to(), range.to(), 0),
            _ => (range.from(), range.from(), 0),
        };

        // These `usize`s cannot underflow because selection ranges cannot overlap.
        let anchor = to
            .checked_add_signed(offset)
            .expect("Selection ranges cannot overlap")
            .checked_sub(deleted_len)
            .expect("Selection ranges cannot overlap");
        let new_range = Range::new(anchor, anchor + output_len).with_direction(range.direction());
        ranges.push(new_range);
        offset = offset
            .checked_add_unsigned(output_len)
            .expect("Selection ranges cannot overlap")
            .checked_sub_unsigned(deleted_len)
            .expect("Selection ranges cannot overlap");

        changes.push((from, to, Some(output)));
    }

    if behavior != &ShellBehavior::Ignore {
        let transaction = Transaction::change(doc.text(), changes.into_iter())
            .with_selection(Selection::new(ranges, selection.primary_index()));
        doc.apply(&transaction, view.id);
        doc.append_changes_to_history(view);
    }

    // after replace cursor may be out of bounds, do this to
    // make sure cursor is in view and update scroll as well
    view.ensure_cursor_in_view(doc, config.scrolloff);
}

fn shell_prompt(cx: &mut Context, prompt: Cow<'static, str>, behavior: ShellBehavior) {
    ui::prompt(
        cx,
        prompt,
        Some('|'),
        ui::completers::filename,
        move |cx, input: &str, event: PromptEvent| {
            if event != PromptEvent::Validate {
                return;
            }
            if input.is_empty() {
                return;
            }

            shell(cx, input, &behavior);
        },
    );
}

fn suspend(_cx: &mut Context) {
    #[cfg(not(windows))]
    signal_hook::low_level::raise(signal_hook::consts::signal::SIGTSTP).unwrap();
}

fn add_newline_above(cx: &mut Context) {
    add_newline_impl(cx, Open::Above);
}

fn add_newline_below(cx: &mut Context) {
    add_newline_impl(cx, Open::Below)
}

fn add_newline_impl(cx: &mut Context, open: Open) {
    let count = cx.count();
    let (view, doc) = current!(cx.editor);
    let selection = doc.selection(view.id);
    let text = doc.text();
    let slice = text.slice(..);

    let changes = selection.into_iter().map(|range| {
        let (start, end) = range.line_range(slice);
        let line = match open {
            Open::Above => start,
            Open::Below => end + 1,
        };
        let pos = text.line_to_char(line);
        (
            pos,
            pos,
            Some(doc.line_ending.as_str().repeat(count).into()),
        )
    });

    let transaction = Transaction::change(text, changes);
    doc.apply(&transaction, view.id);
}

enum IncrementDirection {
    Increase,
    Decrease,
}

/// Increment objects within selections by count.
fn increment(cx: &mut Context) {
    increment_impl(cx, IncrementDirection::Increase);
}

/// Decrement objects within selections by count.
fn decrement(cx: &mut Context) {
    increment_impl(cx, IncrementDirection::Decrease);
}

/// Increment objects within selections by `amount`.
/// A negative `amount` will decrement objects within selections.
fn increment_impl(cx: &mut Context, increment_direction: IncrementDirection) {
    let sign = match increment_direction {
        IncrementDirection::Increase => 1,
        IncrementDirection::Decrease => -1,
    };
    let mut amount = sign * cx.count() as i64;
    // If the register is `#` then increase or decrease the `amount` by 1 per element
    let increase_by = if cx.register == Some('#') { sign } else { 0 };

    let (view, doc) = current!(cx.editor);
    let selection = doc.selection(view.id);
    let text = doc.text().slice(..);

    let mut new_selection_ranges = SmallVec::new();
    let mut cumulative_length_diff: i128 = 0;
    let mut changes = vec![];

    for range in selection {
        let selected_text: Cow<str> = range.fragment(text);
        let new_from = ((range.from() as i128) + cumulative_length_diff) as usize;
        let incremented = [increment::integer, increment::date_time]
            .iter()
            .find_map(|incrementor| incrementor(selected_text.as_ref(), amount));

        amount += increase_by;

        match incremented {
            None => {
                let new_range = Range::new(
                    new_from,
                    (range.to() as i128 + cumulative_length_diff) as usize,
                );
                new_selection_ranges.push(new_range);
            }
            Some(new_text) => {
                let new_range = Range::new(new_from, new_from + new_text.len());
                cumulative_length_diff += new_text.len() as i128 - selected_text.len() as i128;
                new_selection_ranges.push(new_range);
                changes.push((range.from(), range.to(), Some(new_text.into())));
            }
        }
    }

    if !changes.is_empty() {
        let new_selection = Selection::new(new_selection_ranges, selection.primary_index());
        let transaction = Transaction::change(doc.text(), changes.into_iter());
        let transaction = transaction.with_selection(new_selection);
        doc.apply(&transaction, view.id);
        exit_select_mode(cx);
    }
}

fn record_macro(cx: &mut Context) {
    if let Some((reg, mut keys)) = cx.editor.macro_recording.take() {
        // Remove the keypress which ends the recording
        keys.pop();
        let s = keys
            .into_iter()
            .map(|key| {
                let s = key.to_string();
                if s.chars().count() == 1 {
                    s
                } else {
                    format!("<{}>", s)
                }
            })
            .collect::<String>();
        match cx.editor.registers.write(reg, vec![s]) {
            Ok(_) => cx
                .editor
                .set_status(format!("Recorded to register [{}]", reg)),
            Err(err) => cx.editor.set_error(err.to_string()),
        }
    } else {
        let reg = cx.register.take().unwrap_or('@');
        cx.editor.macro_recording = Some((reg, Vec::new()));
        cx.editor
            .set_status(format!("Recording to register [{}]", reg));
    }
}

fn replay_macro(cx: &mut Context) {
    let reg = cx.register.unwrap_or('@');

    if cx.editor.macro_replaying.contains(&reg) {
        cx.editor.set_error(format!(
            "Cannot replay from register [{}] because already replaying from same register",
            reg
        ));
        return;
    }

    let keys: Vec<KeyEvent> = if let Some(keys) = cx
        .editor
        .registers
        .read(reg, cx.editor)
        .filter(|values| values.len() == 1)
        .map(|mut values| values.next().unwrap())
    {
        match helix_view::input::parse_macro(&keys) {
            Ok(keys) => keys,
            Err(err) => {
                cx.editor.set_error(format!("Invalid macro: {}", err));
                return;
            }
        }
    } else {
        cx.editor.set_error(format!("Register [{}] empty", reg));
        return;
    };

    // Once the macro has been fully validated, it's marked as being under replay
    // to ensure we don't fall into infinite recursion.
    cx.editor.macro_replaying.push(reg);

    let count = cx.count();
    cx.callback.push(Box::new(move |compositor, cx| {
        for _ in 0..count {
            for &key in keys.iter() {
                compositor.handle_event(&compositor::Event::Key(key), cx);
            }
        }
        // The macro under replay is cleared at the end of the callback, not in the
        // macro replay context, or it will not correctly protect the user from
        // replaying recursively.
        cx.editor.macro_replaying.pop();
    }));
}

fn toggle_copilot_auto(cx: &mut Context) {
    let (_, doc) = current!(cx.editor);
    doc.copilot_state.lock().toggle_auto();
}<|MERGE_RESOLUTION|>--- conflicted
+++ resolved
@@ -1640,11 +1640,7 @@
     let doc_text = doc.text().slice(..);
     let viewport = view.inner_area(doc);
     let text_fmt = doc.text_format(viewport.width, None);
-<<<<<<< HEAD
-    let annotations = view.text_annotations(&*doc, None);
-=======
     let mut annotations = view.text_annotations(doc, None);
->>>>>>> 3915b04b
     (view.offset.anchor, view.offset.vertical_offset) = char_idx_at_visual_offset(
         doc_text,
         view.offset.anchor,
